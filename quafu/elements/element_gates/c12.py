--- conflicted
+++ resolved
@@ -1,25 +1,11 @@
-<<<<<<< HEAD
-=======
 from ..quantum_gate import ControlledGate, FixedGate, QuantumGate
->>>>>>> 6387c70c
 from quafu.elements.matrices import SwapMatrix
 
 from ..quantum_gate import ControlledGate, FixedGate, QuantumGate
 
-<<<<<<< HEAD
-
-@QuantumGate.register("cswap")
-=======
 @QuantumGate.register('cswap')
->>>>>>> 6387c70c
 class FredkinGate(ControlledGate, FixedGate):
     name = "CSWAP"
 
     def __init__(self, ctrl: int, targ1: int, targ2: int):
-<<<<<<< HEAD
-        ControlledGate.__init__(
-            self, "SWAP", [ctrl], [targ1, targ2], None, tar_matrix=SwapMatrix
-        )
-=======
-        ControlledGate.__init__(self, "SWAP", [ctrl], [targ1, targ2], None, tar_matrix=SwapMatrix)
->>>>>>> 6387c70c
+        ControlledGate.__init__(self, "SWAP", [ctrl], [targ1, targ2], None, tar_matrix=SwapMatrix)