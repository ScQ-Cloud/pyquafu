import numpy as np
from quafu.elements.matrices import HMatrix, SMatrix
<<<<<<< HEAD
=======
from ..quantum_gate import SingleQubitGate, FixedGate, QuantumGate
>>>>>>> 6387c70c

from ..quantum_gate import FixedGate, QuantumGate, SingleQubitGate

__all__ = ["HGate", "SGate", "SdgGate", "TGate", "TdgGate"]


<<<<<<< HEAD
@QuantumGate.register("h")
=======
@QuantumGate.register('h')
>>>>>>> 6387c70c
class HGate(SingleQubitGate, FixedGate):
    name = "H"
    matrix = HMatrix

    def __init__(self, pos: int):
        FixedGate.__init__(self, pos)


<<<<<<< HEAD
@QuantumGate.register("s")
=======
@QuantumGate.register('s')
>>>>>>> 6387c70c
class SGate(SingleQubitGate, FixedGate):
    name = "S"
    matrix = SMatrix

    def __init__(self, pos: int):
        FixedGate.__init__(self, pos)


<<<<<<< HEAD
@QuantumGate.register("sdg")
=======
@QuantumGate.register('sdg')
>>>>>>> 6387c70c
class SdgGate(SingleQubitGate, FixedGate):
    name = "Sdg"
    matrix = SMatrix.conj().T

    def __init__(self, pos: int):
        FixedGate.__init__(self, pos)


<<<<<<< HEAD
@QuantumGate.register("t")
=======
@QuantumGate.register('t')
>>>>>>> 6387c70c
class TGate(SingleQubitGate, FixedGate):
    name = "T"
    matrix = np.array([[1.0, 0.0], [0.0, np.exp(1.0j * np.pi / 4)]], dtype=complex)

    def __init__(self, pos: int):
        FixedGate.__init__(self, pos)


<<<<<<< HEAD
@QuantumGate.register("tdg")
=======
@QuantumGate.register('tdg')
>>>>>>> 6387c70c
class TdgGate(SingleQubitGate, FixedGate):
    name = "Tdg"
    matrix = TGate.matrix.conj().T

    def __init__(self, pos: int):
        FixedGate.__init__(self, pos)<|MERGE_RESOLUTION|>--- conflicted
+++ resolved
@@ -1,20 +1,13 @@
 import numpy as np
 from quafu.elements.matrices import HMatrix, SMatrix
-<<<<<<< HEAD
-=======
 from ..quantum_gate import SingleQubitGate, FixedGate, QuantumGate
->>>>>>> 6387c70c
 
 from ..quantum_gate import FixedGate, QuantumGate, SingleQubitGate
 
 __all__ = ["HGate", "SGate", "SdgGate", "TGate", "TdgGate"]
 
 
-<<<<<<< HEAD
-@QuantumGate.register("h")
-=======
 @QuantumGate.register('h')
->>>>>>> 6387c70c
 class HGate(SingleQubitGate, FixedGate):
     name = "H"
     matrix = HMatrix
@@ -23,11 +16,7 @@
         FixedGate.__init__(self, pos)
 
 
-<<<<<<< HEAD
-@QuantumGate.register("s")
-=======
 @QuantumGate.register('s')
->>>>>>> 6387c70c
 class SGate(SingleQubitGate, FixedGate):
     name = "S"
     matrix = SMatrix
@@ -36,11 +25,7 @@
         FixedGate.__init__(self, pos)
 
 
-<<<<<<< HEAD
-@QuantumGate.register("sdg")
-=======
 @QuantumGate.register('sdg')
->>>>>>> 6387c70c
 class SdgGate(SingleQubitGate, FixedGate):
     name = "Sdg"
     matrix = SMatrix.conj().T
@@ -49,11 +34,7 @@
         FixedGate.__init__(self, pos)
 
 
-<<<<<<< HEAD
-@QuantumGate.register("t")
-=======
 @QuantumGate.register('t')
->>>>>>> 6387c70c
 class TGate(SingleQubitGate, FixedGate):
     name = "T"
     matrix = np.array([[1.0, 0.0], [0.0, np.exp(1.0j * np.pi / 4)]], dtype=complex)
@@ -62,11 +43,7 @@
         FixedGate.__init__(self, pos)
 
 
-<<<<<<< HEAD
-@QuantumGate.register("tdg")
-=======
 @QuantumGate.register('tdg')
->>>>>>> 6387c70c
 class TdgGate(SingleQubitGate, FixedGate):
     name = "Tdg"
     matrix = TGate.matrix.conj().T
