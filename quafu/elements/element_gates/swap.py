--- conflicted
+++ resolved
@@ -1,9 +1,8 @@
-<<<<<<< HEAD
+from ..quantum_gate import FixedGate, MultiQubitGate, QuantumGate
+from quafu.elements.matrices import ISwapMatrix, SwapMatrix
+
 from typing import Dict
 
-=======
-from ..quantum_gate import FixedGate, MultiQubitGate, QuantumGate
->>>>>>> 6387c70c
 from quafu.elements.matrices import ISwapMatrix, SwapMatrix
 
 from ..quantum_gate import FixedGate, MultiQubitGate, QuantumGate
@@ -11,11 +10,7 @@
 __all__ = ["ISwapGate", "SwapGate"]
 
 
-<<<<<<< HEAD
-@QuantumGate.register("iswap")
-=======
 @QuantumGate.register('iswap')
->>>>>>> 6387c70c
 class ISwapGate(FixedGate, MultiQubitGate):
     name = "iSWAP"
     matrix = ISwapMatrix
@@ -32,11 +27,7 @@
         return {"pos": self.pos}
 
 
-<<<<<<< HEAD
-@QuantumGate.register("swap")
-=======
 @QuantumGate.register('swap')
->>>>>>> 6387c70c
 class SwapGate(FixedGate, MultiQubitGate):
     name = "SWAP"
     matrix = SwapMatrix
@@ -50,8 +41,4 @@
 
     @property
     def named_pos(self) -> Dict:
-<<<<<<< HEAD
-        return {"pos": self.pos}
-=======
-        return {'pos': self.pos}
->>>>>>> 6387c70c
+        return {'pos': self.pos}