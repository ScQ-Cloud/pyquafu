--- conflicted
+++ resolved
@@ -129,18 +129,10 @@
     if cls_name in QuantumGate.gate_classes:
         raise ValueError(f"Gate class {cls_name} already exists.")
 
-<<<<<<< HEAD
-    attrs = {
-        "cls_name": cls_name,
-        "gate_structure": gate_structure,
-        "qubit_num": qubit_num,
-    }
-=======
     attrs = {'cls_name': cls_name,
              'gate_structure': gate_structure,
              'qubit_num': qubit_num,
              }
->>>>>>> 6387c70c
 
     customized_cls = OracleGateMeta(cls_name, (OracleGate,), attrs)
     assert issubclass(customized_cls, OracleGate)
