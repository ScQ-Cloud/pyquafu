--- conflicted
+++ resolved
@@ -1,189 +1,91 @@
-<<<<<<< HEAD
-# (C) Copyright 2023 Beijing Academy of Quantum Information Sciences
-#
-# Licensed under the Apache License, Version 2.0 (the "License");
-# you may not use this file except in compliance with the License.
-# You may obtain a copy of the License at
-#
-#    http://www.apache.org/licenses/LICENSE-2.0
-#
-# Unless required by applicable law or agreed to in writing, software
-# distributed under the License is distributed on an "AS IS" BASIS,
-# WITHOUT WARRANTIES OR CONDITIONS OF ANY KIND, either express or implied.
-# See the License for the specific language governing permissions and
-# limitations under the License.
-
-from collections import OrderedDict
-
-
-class Qubit:
-    """
-    Representation of logical qubits.
-    """
-
-    def __init__(
-        self,
-        logic_pos: int,
-        reg_name: str = None,
-        label: str = None,
-    ):
-        self.pos = logic_pos
-        self.reg_name = "q" if reg_name is None else reg_name
-        self.label = self.reg_name if label is None else label
-        self.physical_info = None
-        self._depth = 0  # present depth
-
-    def __repr__(self):
-        return self.reg_name + "_%s" % self.pos
-
-    def load_physical_info(self, *args, **kwargs):
-        raise NotImplementedError
-
-    @property
-    def used(self):
-        return self._depth > 0
-
-    def add_depth(self, num: int = 1):
-        self._depth += num
-
-    def move_pos(self, new_pos):
-        old_pos = 0 + self.pos
-        self.pos = new_pos
-        return old_pos
-
-
-class QuantumRegister:
-    """
-    Collection of Qubit(s)
-    """
-
-    def __init__(self, num: int = 0, name: str = None):
-        self.name = name
-        self.qubits = OrderedDict(
-            {i: Qubit(logic_pos=i, reg_name=name) for i in range(num)}
-        )
-
-    def __getitem__(self, item):
-        if item < len(self.qubits):
-            return self.qubits[item]
-        else:
-            raise IndexError("Index out of range:", item)
-
-    def __iter__(self):
-        self._i = 0
-        return self
-
-    def __next__(self):
-        if self._i < len(self):
-            x = self._i
-            self._i += 1
-            return self.qubits[x]
-        else:
-            raise StopIteration
-
-    def __len__(self):
-        return len(self.qubits)
-
-    def __add__(self, other: "QuantumRegister"):
-        qreg = QuantumRegister(name=self.name)
-        qreg.qubits = {
-            **{self.qubits},
-            **{i + len(self): qubit for i, qubit in other.qubits.items()},
-        }
-        return QuantumRegister(len(self) + len(other), name=self.name)
-
-    def exchange(self, p1, p2):
-        pass
-=======
-# (C) Copyright 2023 Beijing Academy of Quantum Information Sciences
-#
-# Licensed under the Apache License, Version 2.0 (the "License");
-# you may not use this file except in compliance with the License.
-# You may obtain a copy of the License at
-#
-#    http://www.apache.org/licenses/LICENSE-2.0
-#
-# Unless required by applicable law or agreed to in writing, software
-# distributed under the License is distributed on an "AS IS" BASIS,
-# WITHOUT WARRANTIES OR CONDITIONS OF ANY KIND, either express or implied.
-# See the License for the specific language governing permissions and
-# limitations under the License.
-"""Quantum register module."""
-from collections import OrderedDict
-
-
-class Qubit:
-    """
-    Representation of logical qubits.
-    """
-
-    def __init__(
-        self,
-        logic_pos: int,
-        reg_name: str = None,
-        label: str = None,
-    ):
-        self.pos = logic_pos
-        self.reg_name = "q" if reg_name is None else reg_name
-        self.label = self.reg_name if label is None else label
-        self.physical_info = None
-        self._depth = 0  # present depth
-
-    def __repr__(self):
-        return f"{self.reg_name}_{self.pos}"
-
-    def load_physical_info(self, *args, **kwargs):
-        raise NotImplementedError
-
-    @property
-    def used(self):
-        return self._depth > 0
-
-    def add_depth(self, num: int = 1):
-        self._depth += num
-
-    def move_pos(self, new_pos) -> int:
-        old_pos = self.pos
-        self.pos = new_pos
-        return old_pos  # noqa:R504
-
-
-class QuantumRegister:
-    """
-    Collection of Qubit(s)
-    """
-
-    def __init__(self, num: int = 0, name: str = None):
-        self.name = name
-        self.qubits = OrderedDict({i: Qubit(logic_pos=i, reg_name=name) for i in range(num)})
-
-    def __getitem__(self, item):
-        if item < len(self.qubits):
-            return self.qubits[item]
-        raise IndexError("Index out of range:", item)
-
-    def __iter__(self):
-        self._i = 0  # pylint: disable=attribute-defined-outside-init
-        return self
-
-    def __next__(self):
-        if self._i < len(self):
-            x = self._i
-            self._i += 1
-            return self.qubits[x]
-        raise StopIteration
-
-    def __len__(self):
-        return len(self.qubits)
-
-    def __add__(self, other: "QuantumRegister"):
-        qreg = QuantumRegister(name=self.name)
-        qreg.qubits = {
-            **{self.qubits},
-            **{i + len(self): qubit for i, qubit in other.qubits.items()},
-        }
-        return QuantumRegister(len(self) + len(other), name=self.name)
-
-    def exchange(self, p1, p2):
-        pass
->>>>>>> 1471e501
+# (C) Copyright 2023 Beijing Academy of Quantum Information Sciences
+#
+# Licensed under the Apache License, Version 2.0 (the "License");
+# you may not use this file except in compliance with the License.
+# You may obtain a copy of the License at
+#
+#    http://www.apache.org/licenses/LICENSE-2.0
+#
+# Unless required by applicable law or agreed to in writing, software
+# distributed under the License is distributed on an "AS IS" BASIS,
+# WITHOUT WARRANTIES OR CONDITIONS OF ANY KIND, either express or implied.
+# See the License for the specific language governing permissions and
+# limitations under the License.
+"""Quantum register module."""
+from collections import OrderedDict
+
+
+class Qubit:
+    """
+    Representation of logical qubits.
+    """
+
+    def __init__(
+        self,
+        logic_pos: int,
+        reg_name: str = None,
+        label: str = None,
+    ):
+        self.pos = logic_pos
+        self.reg_name = "q" if reg_name is None else reg_name
+        self.label = self.reg_name if label is None else label
+        self.physical_info = None
+        self._depth = 0  # present depth
+
+    def __repr__(self):
+        return f"{self.reg_name}_{self.pos}"
+
+    def load_physical_info(self, *args, **kwargs):
+        raise NotImplementedError
+
+    @property
+    def used(self):
+        return self._depth > 0
+
+    def add_depth(self, num: int = 1):
+        self._depth += num
+
+    def move_pos(self, new_pos) -> int:
+        old_pos = self.pos
+        self.pos = new_pos
+        return old_pos  # noqa:R504
+
+
+class QuantumRegister:
+    """
+    Collection of Qubit(s)
+    """
+
+    def __init__(self, num: int = 0, name: str = None):
+        self.name = name
+        self.qubits = OrderedDict({i: Qubit(logic_pos=i, reg_name=name) for i in range(num)})
+
+    def __getitem__(self, item):
+        if item < len(self.qubits):
+            return self.qubits[item]
+        raise IndexError("Index out of range:", item)
+
+    def __iter__(self):
+        self._i = 0  # pylint: disable=attribute-defined-outside-init
+        return self
+
+    def __next__(self):
+        if self._i < len(self):
+            x = self._i
+            self._i += 1
+            return self.qubits[x]
+        raise StopIteration
+
+    def __len__(self):
+        return len(self.qubits)
+
+    def __add__(self, other: "QuantumRegister"):
+        qreg = QuantumRegister(name=self.name)
+        qreg.qubits = {
+            **{self.qubits},
+            **{i + len(self): qubit for i, qubit in other.qubits.items()},
+        }
+        return QuantumRegister(len(self) + len(other), name=self.name)
+
+    def exchange(self, p1, p2):
+        pass