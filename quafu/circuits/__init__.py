--- conflicted
+++ resolved
@@ -1,10 +1,3 @@
-<<<<<<< HEAD
-"""Quafu quantum circuits"""
-
-from .classical_register import ClassicalRegister
-from .quantum_circuit import QuantumCircuit
-from .quantum_register import QuantumRegister
-=======
 # (C) Copyright 2024 Beijing Academy of Quantum Information Sciences
 #
 # Licensed under the Apache License, Version 2.0 (the "License");
@@ -25,5 +18,4 @@
 from .quantum_circuit import QuantumCircuit
 from .quantum_register import QuantumRegister
 
-__all__ = ["QuantumCircuit", "QuantumRegister", "ClassicalRegister"]
->>>>>>> 1471e501
+__all__ = ["QuantumCircuit", "QuantumRegister", "ClassicalRegister"]