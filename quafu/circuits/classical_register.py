<<<<<<< HEAD
# (C) Copyright 2023 Beijing Academy of Quantum Information Sciences
#
# Licensed under the Apache License, Version 2.0 (the "License");
# you may not use this file except in compliance with the License.
# You may obtain a copy of the License at
#
#    http://www.apache.org/licenses/LICENSE-2.0
#
# Unless required by applicable law or agreed to in writing, software
# distributed under the License is distributed on an "AS IS" BASIS,
# WITHOUT WARRANTIES OR CONDITIONS OF ANY KIND, either express or implied.
# See the License for the specific language governing permissions and
# limitations under the License.


class ClassicalRegister:
    """
    Collection of cbit(s)
    """

    def __init__(self, num: int = 0, name: str = None):
        self.name = name
        self.num = num
        self.cbits = {i: 0 for i in range(num)}
        self.pos_start = 0

    def __getitem__(self, item):
        """Get mapped global pos"""
        if item < self.num:
            return self.pos_start + item
        else:
            raise IndexError("Index out of range:", item)

    def __iter__(self):
        self._i = 0
        return self

    def __next__(self):
        if self._i < self.num:
            x = self._i
            self._i += 1
            return self.__getitem__(x)
        else:
            raise StopIteration

    def __len__(self):
        return self.num

    @property
    def value(self, item: int = None):
        """Get value stored in register"""
        if item is None:
            return self.cbits
        if item >= self.num or item < 0:
            raise Exception(f"index {item} out of range.")
        return self.cbits[item]

    def __add__(self, other: "ClassicalRegister"):
        creg = ClassicalRegister(name=self.name)
        creg.cbits = {
            **{self.cbits},
            **{i + len(self): cbit for i, cbit in other.cbits.items()},
        }
        creg.num = self.num + other.num
        creg.pos_start = self.pos_start
        return creg
=======
# (C) Copyright 2023 Beijing Academy of Quantum Information Sciences
#
# Licensed under the Apache License, Version 2.0 (the "License");
# you may not use this file except in compliance with the License.
# You may obtain a copy of the License at
#
#    http://www.apache.org/licenses/LICENSE-2.0
#
# Unless required by applicable law or agreed to in writing, software
# distributed under the License is distributed on an "AS IS" BASIS,
# WITHOUT WARRANTIES OR CONDITIONS OF ANY KIND, either express or implied.
# See the License for the specific language governing permissions and
# limitations under the License.
"""Classical register."""


class ClassicalRegister:
    """
    Collection of cbit(s)
    """

    def __init__(self, num: int = 0, name: str = None):
        self.name = name
        self.num = num
        self.cbits = dict.fromkeys(range(num), 0)
        self.pos_start = 0

    def __getitem__(self, item):
        """Get mapped global pos"""
        if item < self.num:
            return self.pos_start + item
        raise IndexError("Index out of range:", item)

    def __iter__(self):
        self._i = 0  # pylint: disable=attribute-defined-outside-init
        return self

    def __next__(self):
        if self._i < self.num:
            x = self._i
            self._i += 1
            return self.__getitem__(x)
        raise StopIteration

    def __len__(self):
        return self.num

    @property
    def value(self, item: int = None):  # pylint: disable=property-with-parameters
        """Get value stored in register"""
        if item is None:
            return self.cbits
        if item >= self.num or item < 0:
            raise RuntimeError(f"index {item} out of range.")
        return self.cbits[item]

    def __add__(self, other: "ClassicalRegister"):
        creg = ClassicalRegister(name=self.name)
        creg.cbits = {
            **{self.cbits},
            **{i + len(self): cbit for i, cbit in other.cbits.items()},
        }
        creg.num = self.num + other.num
        creg.pos_start = self.pos_start
        return creg
>>>>>>> 1471e501
<|MERGE_RESOLUTION|>--- conflicted
+++ resolved
@@ -1,71 +1,3 @@
-<<<<<<< HEAD
-# (C) Copyright 2023 Beijing Academy of Quantum Information Sciences
-#
-# Licensed under the Apache License, Version 2.0 (the "License");
-# you may not use this file except in compliance with the License.
-# You may obtain a copy of the License at
-#
-#    http://www.apache.org/licenses/LICENSE-2.0
-#
-# Unless required by applicable law or agreed to in writing, software
-# distributed under the License is distributed on an "AS IS" BASIS,
-# WITHOUT WARRANTIES OR CONDITIONS OF ANY KIND, either express or implied.
-# See the License for the specific language governing permissions and
-# limitations under the License.
-
-
-class ClassicalRegister:
-    """
-    Collection of cbit(s)
-    """
-
-    def __init__(self, num: int = 0, name: str = None):
-        self.name = name
-        self.num = num
-        self.cbits = {i: 0 for i in range(num)}
-        self.pos_start = 0
-
-    def __getitem__(self, item):
-        """Get mapped global pos"""
-        if item < self.num:
-            return self.pos_start + item
-        else:
-            raise IndexError("Index out of range:", item)
-
-    def __iter__(self):
-        self._i = 0
-        return self
-
-    def __next__(self):
-        if self._i < self.num:
-            x = self._i
-            self._i += 1
-            return self.__getitem__(x)
-        else:
-            raise StopIteration
-
-    def __len__(self):
-        return self.num
-
-    @property
-    def value(self, item: int = None):
-        """Get value stored in register"""
-        if item is None:
-            return self.cbits
-        if item >= self.num or item < 0:
-            raise Exception(f"index {item} out of range.")
-        return self.cbits[item]
-
-    def __add__(self, other: "ClassicalRegister"):
-        creg = ClassicalRegister(name=self.name)
-        creg.cbits = {
-            **{self.cbits},
-            **{i + len(self): cbit for i, cbit in other.cbits.items()},
-        }
-        creg.num = self.num + other.num
-        creg.pos_start = self.pos_start
-        return creg
-=======
 # (C) Copyright 2023 Beijing Academy of Quantum Information Sciences
 #
 # Licensed under the Apache License, Version 2.0 (the "License");
@@ -130,5 +62,4 @@
         }
         creg.num = self.num + other.num
         creg.pos_start = self.pos_start
-        return creg
->>>>>>> 1471e501
+        return creg