--- conflicted
+++ resolved
@@ -43,11 +43,7 @@
     Representation of quantum circuit.
     """
 
-<<<<<<< HEAD
-    def __init__(self, qnum: int, cnum: int = None, *args, **kwargs):
-=======
     def __init__(self, qnum: int, cnum: Optional[int] = None, *args, **kwargs):
->>>>>>> 862cb639
         """
         Initialize a QuantumCircuit object
 
@@ -115,8 +111,6 @@
     def gates(self, gates: list):
         self._gates = gates
 
-<<<<<<< HEAD
-=======
     def __lshift__(self, operation: Instruction):
         max_pos = max(operation.pos) if isinstance(operation.pos, Iterable) else operation.pos
         if max_pos >= self.num:
@@ -131,7 +125,6 @@
         for gate in gates:
             self.add_ins(gate)
 
->>>>>>> 862cb639
     def add_gate(self, gate: QuantumGate):
         """
         Add quantum gate to circuit, with some checking.
@@ -141,8 +134,6 @@
             raise CircuitError(f"Gate position out of range: {gate.pos}")
         self.gates.append(gate)
 
-<<<<<<< HEAD
-=======
     def add_pulse(self, pulse: QuantumPulse, pos: int = None) -> "QuantumCircuit":
         """
         Add quantum gate from pulse.
@@ -152,7 +143,6 @@
         self.add_ins(pulse)
         return self
 
->>>>>>> 862cb639
     def add_ins(self, ins: Instruction):
         """
         Add instruction to circuit, with NO checking yet.
@@ -193,18 +183,18 @@
         used_qubits = []
         for gate in gatelist:
             if (
-                    isinstance(gate, SingleQubitGate)
-                    or isinstance(gate, Delay)
-                    or isinstance(gate, QuantumPulse)
+                isinstance(gate, SingleQubitGate)
+                or isinstance(gate, Delay)
+                or isinstance(gate, QuantumPulse)
             ):
                 gateQlist[gate.pos].append(gate)
                 if gate.pos not in used_qubits:
                     used_qubits.append(gate.pos)
 
             elif (
-                    isinstance(gate, Barrier)
-                    or isinstance(gate, MultiQubitGate)
-                    or isinstance(gate, XYResonance)
+                isinstance(gate, Barrier)
+                or isinstance(gate, MultiQubitGate)
+                or isinstance(gate, XYResonance)
             ):
                 pos1 = min(gate.pos)
                 pos2 = max(gate.pos)
@@ -229,30 +219,17 @@
         def get_used_qubits(instructions):
             used_q = []
             for ins in instructions:
-<<<<<<< HEAD
-                if (isinstance(ins, Cif)):
-=======
                 if isinstance(ins, Cif):
->>>>>>> 862cb639
                     used_q_h = get_used_qubits(ins.instructions)
                     for pos in used_q_h:
                         if pos not in used_q:
                             used_q.append(pos)
-<<<<<<< HEAD
-                elif (isinstance(ins, Barrier)):
-                    continue
-                elif (isinstance(ins.pos, int)):
-                    if ins.pos not in used_q:
-                        used_q.append(ins.pos)
-                elif (isinstance(ins.pos, list)):
-=======
                 elif isinstance(ins, Barrier):
                     continue
                 elif isinstance(ins.pos, int):
                     if ins.pos not in used_q:
                         used_q.append(ins.pos)
                 elif isinstance(ins.pos, list):
->>>>>>> 862cb639
                     for pos in ins.pos:
                         if pos not in used_q:
                             used_q.append(pos)
@@ -310,9 +287,9 @@
             for i in range(num):
                 gate = layergates[i]
                 if (
-                        isinstance(gate, SingleQubitGate)
-                        or isinstance(gate, Delay)
-                        or (isinstance(gate, QuantumPulse))
+                    isinstance(gate, SingleQubitGate)
+                    or isinstance(gate, Delay)
+                    or (isinstance(gate, QuantumPulse))
                 ):
                     printlist[i * 2, l] = gate.symbol
                     maxlen = max(maxlen, len(gate.symbol) + width)
@@ -320,7 +297,7 @@
                 elif isinstance(gate, MultiQubitGate) or isinstance(gate, XYResonance):
                     q1 = reduce_map[min(gate.pos)]
                     q2 = reduce_map[max(gate.pos)]
-                    printlist[2 * q1 + 1: 2 * q2, l] = "|"
+                    printlist[2 * q1 + 1 : 2 * q2, l] = "|"
                     printlist[q1 * 2, l] = "#"
                     printlist[q2 * 2, l] = "#"
                     if isinstance(gate, ControlledGate):  # Controlled-Multiqubit gate
@@ -356,7 +333,7 @@
                     pos = [i for i in gate.pos if i in reduce_map.keys()]
                     q1 = reduce_map[min(pos)]
                     q2 = reduce_map[max(pos)]
-                    printlist[2 * q1: 2 * q2 + 1, l] = "||"
+                    printlist[2 * q1 : 2 * q2 + 1, l] = "||"
                     maxlen = max(maxlen, len("||"))
 
             printlist[-1, l] = maxlen
@@ -1021,23 +998,7 @@
             ):
                 instructions.reverse()
                 self.instructions[i].set_ins(instructions)
-<<<<<<< HEAD
-                self.instructions = self.instructions[0:i + 1]
-                return
-            else:
-                instructions.append(self.instructions[i])
-
-    def add_pulse(self, pulse: QuantumPulse, pos: int = None) -> "QuantumCircuit":
-        """
-        Add quantum gate from pulse.
-        """
-        if pos is not None:
-            pulse.set_pos(pos)
-        self.add_ins(pulse)
-        return self
-=======
                 self.instructions = self.instructions[0 : i + 1]
                 return
             else:
-                instructions.append(self.instructions[i])
->>>>>>> 862cb639
+                instructions.append(self.instructions[i])