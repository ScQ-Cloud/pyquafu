--- conflicted
+++ resolved
@@ -1,7 +1,7 @@
 name: Build
 
 on:
-<<<<<<< HEAD
+
   push:
     branches:
       - master
@@ -30,116 +30,6 @@
           - os-arch: macosx_arm64
             os: macos-13
     runs-on: ${{ matrix.os }}
-=======
-    push:
-        branches:
-        -   master
-        tags:
-        -   v*
-    pull_request:
-    pull_request_review:
-        types: [submitted, edited]
-    workflow_dispatch:
-
-jobs:
-    single_platform_build:
-        name: Build python wheel on linux
-        if: github.event_name == 'push' && github.ref == 'refs/heads/master' || github.event_name == 'pull_request' && github.base_ref == 'master'
-        strategy:
-            matrix:
-                os-arch: [manylinux_x86_64]
-                python-version: ['3.10']
-                include:
-                -   os-arch: manylinux_x86_64
-                    os: ubuntu-20.04
-        runs-on: ${{ matrix.os }}
-
-        env:
-            PYTHON: ${{ matrix.python-version }}
-            TWINE_USERNAME: __token__
-
-        steps:
-        -   uses: actions/checkout@v3
-
-        # Install dependencies including ccache and g++-10
-        -   name: Install dependencies
-            run: |
-                sudo apt-get update
-                sudo apt-get install -y software-properties-common
-                sudo add-apt-repository ppa:ubuntu-toolchain-r/test
-                sudo apt-get update
-                sudo apt-get install -y ccache gcc-10 g++-10
-
-        # Set up Python
-        -   uses: actions/setup-python@v3
-            with:
-                python-version: ${{ matrix.python-version }}
-
-        # Set ccache and compiler environment variables
-        -   name: Configure ccache and g++-10
-            run: |
-                export CC="ccache gcc-10"
-                export CXX="ccache g++-10"
-                export CCACHE_DIR=~/.ccache
-                ccache -z  # Zero statistics before the build
-            shell: bash
-
-        # Restore ccache cache
-        -   uses: actions/cache@v3
-            id: ccache-cache
-            with:
-                path: ~/.ccache
-                key: ccache-${{ runner.os }}-${{ hashFiles('src/**/*.hpp', 'src/**/*.cpp', 'src/**/*.h', 'src/**/*.cuh') }}
-                restore-keys: |
-                    ccache-${{ runner.os }}-
-
-        # Install Python dependencies
-        -   name: Install Python dependencies
-            run: python -m pip install pybind11 scikit-build build twine pytest
-
-        # Build wheels
-        -   name: Build wheels using python build
-            run: |
-                export CC="ccache gcc-10"
-                export CXX="ccache g++-10"
-                python -m build --wheel
-            shell: bash
-
-        # Display ccache statistics
-        -   name: Display ccache statistics
-            run: ccache -s
-
-        # Upload compiled artifacts to pre-release
-        -   uses: ncipollo/release-action@v1
-            if: github.event_name == 'push'
-            with:
-                artifacts: dist/*.whl
-                allowUpdates: true
-                tag: pre-release
-                draft: true
-                prerelease: true
-                token: ${{ secrets.GITHUB_TOKEN }}
-
-
-    all_platform_build_and_publish_package:
-        name: Build python wheels on all platforms
-        if: github.event_name == 'push' && contains(github.ref, 'refs/tags/')
-        strategy:
-            matrix:
-                os-arch: [manylinux_x86_64, win_amd64, macosx_x86_64, macosx_arm64]
-                python-version: ['3.10']
-                cibw-python: [cp38, cp39, cp310, cp311, cp312]
-                include:
-                -   os-arch: manylinux_x86_64
-                    os: ubuntu-20.04
-                -   os-arch: win_amd64
-                    os: windows-2019
-                -   os-arch: macosx_x86_64
-                    os: macos-13
-                -   os-arch: macosx_arm64
-                    os: macos-13
-        runs-on: ${{ matrix.os }}
->>>>>>> 7f5e1b33
 
     env:
       CIBW_BUILD: ${{ matrix.cibw-python }}-${{ matrix.os-arch }}
@@ -149,7 +39,7 @@
     steps:
       - uses: actions/checkout@v3
 
-<<<<<<< HEAD
+
       # Used to host cibuildwheel
       - uses: actions/setup-python@v3
         with:
@@ -178,38 +68,3 @@
           draft: true
           prerelease: true
           token: ${{ secrets.GITHUB_TOKEN }}
-=======
-
-
-        # Set up Python
-        -   uses: actions/setup-python@v3
-            with:
-                python-version: ${{ matrix.python-version }}
-
-        # Set ccache environment variables
-        -   name: Configure ccache
-            run: |
-                export CC="ccache gcc"
-                export CXX="ccache g++"
-                export CCACHE_DIR=~/.ccache
-                ccache -z  # Zero statistics before the build
-            shell: bash
-
-        # Install Python dependencies
-        -   name: Install Python dependencies
-            run: python -m pip install pybind11 cibuildwheel scikit-build twine pytest
-
-        # Build wheels
-        -   name: Build wheels
-            run: python -m cibuildwheel --output-dir dist
-            shell: bash
-
-
-        # Publish package
-        -   name: Publish package
-            run: python -m twine upload dist/*.whl
-            if: ${{ contains(github.ref, '/tags/') }}
-            env:
-                TWINE_USERNAME: ${{ secrets.TWINE_USERNAME }}
-                TWINE_PASSWORD: ${{ secrets.TWINE_PASSWORD }}
->>>>>>> 7f5e1b33
