name: pre-commit

on:
  pull_request:
  push:
    branches: [master]

jobs:
  pre-commit:
    runs-on: ubuntu-latest
    steps:
      - uses: actions/checkout@v3
        with:
          fetch-depth: 0 # Fetch all history for comparing changes
      - uses: actions/setup-python@v4
        with:
<<<<<<< HEAD
          python-version: "3.12"
=======
          python-version: "3.10"
>>>>>>> 921af736
      - uses: actions/cache@v3
        with:
          path: ~/.cache/pre-commit/
          key: pre-commit-4|${{ env.pythonLocation }}|${{ hashFiles('.pre-commit-config.yaml') }}
      - uses: pre-commit/action@v3.0.1
        with:
          extra_args: --from-ref ${{ github.event.pull_request.base.sha || format('origin/{0}', github.event.repository.default_branch) }} --to-ref ${{ github.event.pull_request.head.sha || github.sha }}<|MERGE_RESOLUTION|>--- conflicted
+++ resolved
@@ -14,11 +14,8 @@
           fetch-depth: 0 # Fetch all history for comparing changes
       - uses: actions/setup-python@v4
         with:
-<<<<<<< HEAD
           python-version: "3.12"
-=======
-          python-version: "3.10"
->>>>>>> 921af736
+
       - uses: actions/cache@v3
         with:
           path: ~/.cache/pre-commit/
