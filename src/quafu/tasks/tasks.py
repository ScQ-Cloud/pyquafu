# (C) Copyright 2023 Beijing Academy of Quantum Information Sciences
#
# Licensed under the Apache License, Version 2.0 (the "License");
# you may not use this file except in compliance with the License.
# You may obtain a copy of the License at
#
#    http://www.apache.org/licenses/LICENSE-2.0
#
# Unless required by applicable law or agreed to in writing, software
# distributed under the License is distributed on an "AS IS" BASIS,
# WITHOUT WARRANTIES OR CONDITIONS OF ANY KIND, either express or implied.
# See the License for the specific language governing permissions and
# limitations under the License.

import copy
import logging
from typing import Dict, List, Tuple
from urllib import parse

import numpy as np
import requests

from quafu.circuits.quantum_circuit import QuantumCircuit
from quafu.users.userapi import User
from ..exceptions import CircuitError, ServerError, CompileError
from ..results.results import ExecResult, merge_measure
from ..users.exceptions import UserError


class Task(object):
    """
    Class for submitting quantum computation task to the backend.

    Attributes:
        shots (int): Numbers of single shot measurement.
        compile (bool): Whether compile the circuit on the backend
        tomo (bool): Whether do tomography (Not support yet)
        user (User): User object corresponding to Quafu account
        priority (int): priority level of the task
        submit_history (dict): circuit submitted with this task
        backend (dict): quantum backend that execute the task.

    """

    def __init__(self, user: User = None):
        self.user = User() if user is None else user

        self.shots = 1000
        self.tomo = False
        self.compile = True
        self.priority = self.user.priority
        self.runtime_job_id = ""
        self.submit_history = {}
        self._available_backends = self.user.get_available_backends(print_info=False)
        self.backend = self._available_backends[list(self._available_backends.keys())[0]]

    def config(self,
               backend: str = "ScQ-P10",
               shots: int = 1000,
               compile: bool = True,
               tomo: bool = False,
               priority: int = 2) -> None:
        """
        Configure the task properties

        Args:
            backend: Select the experimental backend.
            shots: Numbers of single shot measurement.
            compile: Whether compile the circuit on the backend
            tomo:  Whether to do tomography (Not support yet)
            priority: Task priority.
        """
        if backend not in self._available_backends.keys():
            raise UserError("backend %s is not valid, available backends are " % backend + ", ".join(
                self._available_backends.keys()))

        self.backend = self._available_backends[backend]
        self.shots = shots
        self.tomo = tomo
        self.compile = compile
        self.priority = priority

    def get_history(self) -> Dict:
        """
        Get the history of submitted task.
        Returns:
            A dict of history. The key is the group name and the value is a list of task id in the group.
        """
        return self.submit_history

    def get_backend_info(self) -> Dict:
        """
        Get the calibration information of the experimental backend.

        Returns:
            Backend information dictionary containing the mapping from the indices to the names of physical bits `'mapping'`, backend topology  `'topology_diagram'` and full calibration inforamtion `'full_info'`.
        """
        return self.backend.get_chip_info(self.user)

    def submit(self,
               qc: QuantumCircuit,
               obslist: List = []) \
            -> Tuple[List[ExecResult], List[int]]:
        """
        Execute the circuit with observable expectation measurement task.
        Args:
            qc (QuantumCircuit): Quantum circuit that need to be executed on backend.
            obslist (list[str, list[int]]): List of pauli string and its position.

        Returns:
            List of executed results and list of measured observable

        Examples:
            1) input [["XYX", [0, 1, 2]], ["Z", [1]]] measure pauli operator XYX at 0, 1, 2 qubit, and Z at 1 qubit.\n
            2) Measure 5-qubit Ising Hamiltonian we can use\n
            obslist = [["X", [i]] for i in range(5)]]\n
            obslist.extend([["ZZ", [i, i+1]] for i in range(4)])\n

        For the energy expectation of Ising Hamiltonian \n
        res, obsexp = q.submit_task(obslist)\n
        E = sum(obsexp)
        """
        # save input circuit
        inputs = copy.deepcopy(qc.gates)
        measures = list(qc.measures.keys())
        if len(obslist) == 0:
            print("No observable measurement task.")
            res = self.run(qc)
            return res, []

        else:
            for obs in obslist:
                for p in obs[1]:
                    if p not in measures:
                        raise CircuitError("Qubit %d in observer %s is not measured." % (p, obs[0]))

            measure_basis, targlist = merge_measure(obslist)
            print("Job start, need measured in ", measure_basis)

            exec_res = []
            for measure_base in measure_basis:
                res = self.run(qc, measure_base=measure_base)
                qc.gates = copy.deepcopy(inputs)
                exec_res.append(res)

            measure_results = []
            for obi in range(len(obslist)):
                obs = obslist[obi]
                rpos = [measures.index(p) for p in obs[1]]
                measure_results.append(exec_res[targlist[obi]].calculate_obs(rpos))

        return exec_res, measure_results

    def run(self,
            qc: QuantumCircuit,
            measure_base: List = None) -> ExecResult:
        """Single run for measurement task.

        Args:
            qc (QuantumCircuit): Quantum circuit that need to be executed on backend.
            measure_base (list[str, list[int]]): measure base and its positions.
        """
        if measure_base is None:
            res = self.send(qc)
            res.measure_base = ''

        else:
            for base, pos in zip(measure_base[0], measure_base[1]):
                if base == "X":
                    qc.ry(pos, -np.pi / 2)
                elif base == "Y":
                    qc.rx(pos, np.pi / 2)

            res = self.send(qc)
            res.measure_base = measure_base

        return res

    def send(self,
             qc: QuantumCircuit,
             name: str = "",
             group: str = "",
             wait: bool = True,
             verbose: bool = False,
             ) -> ExecResult:
        """
        Run the circuit on experimental device.

        Args:
            qc: Quantum circuit that need to be executed on backend.
            name: Task name.
            group: The task belong which group.
            wait: Whether wait until the execution return.
            verbose:
        Returns:
            ExecResult object that contain the dict return from quantum device.
        """
        from quafu import get_version
        version = get_version()
        if qc.num > self.backend.qubit_num:
            raise CircuitError("The qubit number %d is too large for backend %s which has %d qubits" % (
                qc.num, self.backend.name, self.backend.qubit_num))

        self.check_valid_gates(qc)
        qc.to_openqasm()
        data = {"qtasm": qc.openqasm, "shots": self.shots, "qubits": qc.num, "scan": 0,
                "tomo": int(self.tomo), "selected_server": self.backend.system_id,
                "compile": int(self.compile), "priority": self.priority, "task_name": name,
                "pyquafu_version": version, "runtime_job_id": self.runtime_job_id}

        if wait:
            url = User.exec_api
        else:
            url = User.exec_async_api

        logging.debug('quantum circuit validated, sending task...')
        headers = {'Content-Type': 'application/x-www-form-urlencoded;charset=UTF-8', 'api_token': self.user.api_token}
        data = parse.urlencode(data)
        data = data.replace("%27", "'")
        response = requests.post(url, headers=headers, data=data)  # type: requests.models.Response

        # TODO: completing status code checks
        if not response.ok:
            logging.warning("Received a non-200 response from the server.\n")
        if response.status_code == 502:
            logging.critical("Received a 502 Bad Gateway response. Please try again later.\n"
                             "If there is persistent failure, please report it on our github page.")
            raise UserError('502 Bad Gateway response')
        else:
<<<<<<< HEAD
            res_dict = response.json()
            if verbose:
                import pprint
                pprint.pprint(res_dict)
            if response.status_code in [201, 205]:
=======
            res_dict = response.json()  # type: dict
            quafu_status = res_dict['status']
            if verbose:
                import pprint
                pprint.pprint(res_dict)
            if quafu_status in [201, 205]:
>>>>>>> 8310d1e6
                raise UserError(res_dict["message"])
            elif quafu_status == 5001:
                raise CircuitError(res_dict["message"])
            elif quafu_status == 5003:
                raise ServerError(res_dict["message"])
            elif quafu_status == 5004:
                raise CompileError(res_dict["message"])
            else:
                task_id = res_dict["task_id"]

                if group not in self.submit_history:
                    self.submit_history[group] = [task_id]
                else:
                    self.submit_history[group].append(task_id)

                return ExecResult(res_dict)

    def retrieve(self, taskid: str) -> ExecResult:
        """
        Retrieve the results of submited task by taskid.

        Args:
            taskid: The taskid of the task need to be retrieved.
        """
        data = {"task_id": taskid}
        url = User.exec_recall_api

        headers = {'Content-Type': 'application/x-www-form-urlencoded;charset=UTF-8', 'api_token': self.user.api_token}
        response = requests.post(url, headers=headers, data=data)

        res_dict = response.json()
        return ExecResult(res_dict)

    def retrieve_group(self,
                       group: str,
                       history: Dict = None,
                       verbose: bool = True) -> List[ExecResult]:
        """
        Retrieve the results of submited task by group name.

        Args:
            group: The group name need to be retrieved.
            history: History from which to retrieve the results. If not provided, the history will be the submit history of saved by current task.
            verbose: Whether print the task status in the group.
        Returns:
            A list of execution results in the retrieved group. Only completed task will be added.
        """
        history = history if history else self.submit_history
        taskids = history[group]

        group_res = []
        if verbose:
            group = group if group else "Untitled group"
            print("Group: ", group)
            print((" " * 5).join(["task_id".ljust(16), "task_name".ljust(10), "status".ljust(10)]))
        for taskid in taskids:
            res = self.retrieve(taskid)
            taskname = res.taskname
            if verbose:
                taskname = taskname if taskname else "Untitled"
                print((" " * 5).join(
                    [("%s" % res.taskid).ljust(16), ("%s" % taskname).ljust(10), ("%s" % res.task_status).ljust(10)]))
            if res.task_status == "Completed":
                group_res.append(res)

        return group_res

    def check_valid_gates(self, qc: QuantumCircuit) -> None:
        """
        Check the validity of the quantum circuit.
        Args:
            qc: QuantumCicuit object that need to be checked.
        """
        if not self.compile:
            valid_gates = self.backend.get_valid_gates()
            for gate in qc.gates:
                if gate.name.lower() not in valid_gates:
                    raise CircuitError("Invalid operations '%s' for backend '%s'" % (gate.name, self.backend.name))

        else:
            if self.backend.name == "ScQ-S41":
                raise CircuitError("Backend ScQ-S41 must be used without compilation")
            if self.backend.name == "ScQ-P136":
                for gate in qc.gates:
                    if gate.name.lower() in ["xy"]:
                        raise CircuitError("Invalid operations '%s' for backend '%s'" % (gate.name, self.backend.name))<|MERGE_RESOLUTION|>--- conflicted
+++ resolved
@@ -227,20 +227,12 @@
                              "If there is persistent failure, please report it on our github page.")
             raise UserError('502 Bad Gateway response')
         else:
-<<<<<<< HEAD
-            res_dict = response.json()
-            if verbose:
-                import pprint
-                pprint.pprint(res_dict)
-            if response.status_code in [201, 205]:
-=======
             res_dict = response.json()  # type: dict
             quafu_status = res_dict['status']
             if verbose:
                 import pprint
                 pprint.pprint(res_dict)
             if quafu_status in [201, 205]:
->>>>>>> 8310d1e6
                 raise UserError(res_dict["message"])
             elif quafu_status == 5001:
                 raise CircuitError(res_dict["message"])
