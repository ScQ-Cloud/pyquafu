--- conflicted
+++ resolved
@@ -1,20 +1,3 @@
-<<<<<<< HEAD
-from typing import List, Any
-import numpy as np
-
-import quafu.elements.element_gates.clifford
-import quafu.elements.element_gates.pauli
-from quafu.elements.quantum_element.pulses.quantum_pulse import QuantumPulse
-from ..elements.quantum_element import (
-    Barrier,
-    Delay,
-    MultiQubitGate,
-    QuantumGate,
-    ControlledGate,
-    SingleQubitGate,
-    XYResonance,
-)
-=======
 # (C) Copyright 2023 Beijing Academy of Quantum Information Sciences
 #
 # Licensed under the Apache License, Version 2.0 (the "License");
@@ -33,7 +16,6 @@
 
 import numpy as np
 
->>>>>>> 227e34ac
 import quafu.elements.element_gates as qeg
 from quafu.elements.quantum_element.pulses.quantum_pulse import QuantumPulse
 from ..elements.quantum_element import (
@@ -876,17 +858,10 @@
             raise ValueError("Measured qubits not uniquely assigned.")
 
         if cbits:
-<<<<<<< HEAD
-            if not len(cbits) == len(pos):
-                raise CircuitError(
-                    "Number of measured bits should equal to the number of classical bits"
-                )
-=======
             if not len(set(cbits)) == len(cbits):
                 raise ValueError("Classical bits not uniquely assigned.")
             if not len(cbits) == n_num:
                 raise ValueError("Number of measured bits should equal to the number of classical bits")
->>>>>>> 227e34ac
         else:
             cbits = list(range(e_num, e_num + n_num))
 
