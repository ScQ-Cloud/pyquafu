--- conflicted
+++ resolved
@@ -1,19 +1,3 @@
-<<<<<<< HEAD
-from typing import Any, Iterable
-import numpy as np
-from ..elements.quantum_element import (
-    Barrier,
-    Delay,
-    ControlledGate,
-    MultiQubitGate,
-    ParaMultiQubitGate,
-    QuantumGate,
-    SingleQubitGate,
-    XYResonance,
-)
-from quafu.pulses.quantum_pulse import QuantumPulse
-from ..elements.element_gates import *
-=======
 from typing import List
 import numpy as np
 
@@ -23,7 +7,6 @@
 from ..elements.quantum_element import Barrier, Delay, MultiQubitGate, QuantumGate, ControlledGate, \
     SingleQubitGate, XYResonance
 import quafu.elements.element_gates as qeg
->>>>>>> fd7a3ffb
 from ..exceptions import CircuitError
 
 
@@ -52,17 +35,11 @@
         self.layered_circuit()
         return self._used_qubits
 
-<<<<<<< HEAD
-    def add_gate(self, gate: QuantumGate, tunable=False):
-=======
     def add_gate(self, gate: QuantumGate):
         pos = np.array(gate.pos)
         if np.any(pos >= self.num):
             raise CircuitError(f"Gate position out of range: {gate.pos}")
->>>>>>> fd7a3ffb
         self.gates.append(gate)
-        if tunable:
-            self._parameterized_gates.append(gate)
 
     def update_params(self, params_list: List[Any]):
         """Update parameters of parameterized gates
@@ -250,14 +227,11 @@
         else:
             print(circuitstr)
 
-<<<<<<< HEAD
-=======
     def plot_circuit(self, *args, **kwargs):
         from quafu.visualisation.circuitPlot import CircuitPlotManager
         cmp = CircuitPlotManager(self)
         return cmp(*args, **kwargs)
 
->>>>>>> fd7a3ffb
     def from_openqasm(self, openqasm: str):
         """
         Initialize the circuit from openqasm text.
@@ -395,13 +369,7 @@
         if not self.measures:
             self.measures = dict(zip(range(self.num), range(self.num)))
         if not global_valid:
-<<<<<<< HEAD
-            print(
-                "Warning: All operations after measurement will be removed for executing on experiment"
-            )
-=======
             print("Warning: All operations after measurement will be removed for executing on experiment")
->>>>>>> fd7a3ffb
 
     def to_openqasm(self) -> str:
         """
@@ -822,9 +790,6 @@
         """
         self.add_gate(qeg.MCZGate(ctrls, targ))
 
-<<<<<<< HEAD
-    def measure(self, pos: List[int], cbits: List[int] = []) -> None:
-=======
     def unitary(self, matrix: np.ndarray, pos: List[int]):
         """
         Apply unitary to circuit on specified qubits.
@@ -837,7 +802,6 @@
         compiler.apply_to_qc(self)
 
     def measure(self, pos: List[int] = None, cbits: List[int] = None) -> None:
->>>>>>> fd7a3ffb
         """
         Measurement setting for experiment device.
 
@@ -849,14 +813,6 @@
             pos = list(range(self.num))
 
         if cbits:
-<<<<<<< HEAD
-            if len(cbits) == len(self.measures):
-                self.measures = dict(zip(pos, cbits))
-            else:
-                raise CircuitError(
-                    "Number of measured bits should equal to the number of classical bits"
-                )
-=======
             if not len(cbits) == len(pos):
                 raise CircuitError("Number of measured bits should equal to the number of classical bits")
         else:
@@ -866,7 +822,6 @@
         self.measures = {**self.measures, **newly_measures}
         if not len(self.measures.values()) == len(set(self.measures.values())):
             raise ValueError("Measured bits not uniquely assigned.")
->>>>>>> fd7a3ffb
 
     def add_pulse(self, pulse: QuantumPulse, pos: int = None) -> "QuantumCircuit":
         """
