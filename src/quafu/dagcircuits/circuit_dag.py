import numpy as np
from quafu import QuantumCircuit

from quafu.elements.element_gates import * 
from quafu.elements.quantum_element import Barrier, Delay, Measure, XYResonance
from quafu.pulses.quantum_pulse import GaussianPulse, RectPulse, FlattopPulse

import networkx as nx
from typing import Dict, Any, List, Union
import copy

<<<<<<< HEAD
from .instruction_node import InstructionNode  # instruction_node.py in the same folder as circuit_dag.py now
=======
from instruction_node import InstructionNode  #  instruction_node.py in the same folder as circuit_dag.py now
>>>>>>> 258c0e3c

# import pygraphviz as pgv
from networkx.drawing.nx_pydot import write_dot
from IPython.display import Image, SVG



# transform a gate in quantumcircuit of quafu(not include measure_gate),
# into a node in the graph, with specific label.
def gate_to_node(input_gate,specific_label: str):
    ''' 
    transform a gate in quantumcircuit of quafu(not include measure_gate),
    into a node in the graph, with specific label.

    Args:
        inputgate: a gate in quantumcircuit of quafu(not include measure_gate)
        label: the label of the node in the graph

    Returns:
        node: a node in the graph, with specific label. A GateWrapper object
    
    '''

    import copy
    gate = copy.deepcopy(input_gate) # avoid modifying the original gate
    if not isinstance(gate.pos, list):  # if gate.pos is not a list, make it a list
        gate.pos = [gate.pos]

    # use getattr check 'paras' and other attributes if exist. if the attr doesn't exist,return None
    gate.paras = getattr(gate, 'paras', None) or None
    gate.duration = getattr(gate, 'duration', None) or None
    gate.unit = getattr(gate, 'unit', None) or None 

    if gate.paras and not isinstance(gate.paras, list):  # if paras is True and not a list, make it a list
        gate.paras = [gate.paras]
    
    # hashable_gate = InstructionNode(gate.name, gate.pos, gate.paras,gate.matrix,gate.duration,gate.unit, label=i)
    hashable_gate = InstructionNode(gate.name, gate.pos, gate.paras,gate.duration, gate.unit, label=specific_label)
    return hashable_gate


# Building a DAG Graph using NetworkX from a QuantumCircuit
def circuit_to_dag(circuit):
    '''
    Building a DAG Graph using NetworkX from a QuantumCircuit
    
    Args:
        circuit: a QuantumCircuit object
        
    Returns:
        g: a networkx MultiDiGraph object
        
    example:
        .. jupyter-execute::
        
            from circuit_dag import circuit_to_dag, dag_to_circuit, draw_dag
            from quafu import QuantumCircuit

            # Create a quantum circuit as an example that you can modify as needed
            circuit = QuantumCircuit(2)
            circuit.h(0)
            circuit.cnot(0, 1)

            # Build the dag graph
            dep_graph = circuit_to_dag(circuit)  #  dag graph     
    '''
    
    # Starting Label Index
    i = 0
    
    # A dictionary to store the last use of any qubit
    qubit_last_use = {}
    
    g = nx.MultiDiGraph()  # two nodes can have multiple edges
    # g = nx.DiGraph()   # two nodes can only have one edge
    
    # Add the start node 
    # g.add_node(-1,{"color": "green"})
    g.add_nodes_from([(-1, {"color": "green"})])
    
    # deepcopy the circuit to avoid modifying the original circuit
    # gates = copy.deepcopy(circuit.gates) # need to import copy
    # change to: gate = copy.deepcopy(input_gate) in gate_to_node()

    for gate in circuit.gates:
        # transform gate to node
        hashable_gate = gate_to_node(gate,specific_label=i)
        i += 1
        
        g.add_node(hashable_gate,color="blue")
        
        # Add edges based on qubit_last_use; update last use
        for qubit in hashable_gate.pos:
            if qubit in qubit_last_use:
                g.add_edge(qubit_last_use[qubit], hashable_gate,label=f'q{qubit}')
            else:
                g.add_edge(-1, hashable_gate,label=f'q{qubit}',color="green")
            
            qubit_last_use[qubit] = hashable_gate
    
    # Add measure_gate node
    qm = Any
    qm.name = "measure"  
    qm.paras, qm.duration, qm.unit = [None,None,None]
    qm.pos = copy.deepcopy(circuit.measures)  # circuit.measures is a dict
    measure_gate = InstructionNode(qm.name, qm.pos, qm.paras, qm.duration, qm.unit, label="m")
    g.add_node(measure_gate,color="blue")
    # Add edges from qubit_last_use[qubit] to measure_gate
    for qubit in measure_gate.pos.keys():
        if qubit in qubit_last_use:
            g.add_edge(qubit_last_use[qubit], measure_gate,label=f'q{qubit}')
        else:
            g.add_edge(-1, measure_gate,label=f'q{qubit}',color="green")

        qubit_last_use[qubit] = measure_gate
            
    # Add the end node
    # g.add_node(float('inf'),{"color": "red"})
    g.add_nodes_from([(float('inf'), {"color": "red"})])
    
    for qubit in qubit_last_use:
        g.add_edge(qubit_last_use[qubit], float('inf'),label=f'q{qubit}',color="red")
    
    return g


# transform gate in dag nodes  to gate in circuit which can be added to circuit
gate_classes = {
    "x": XGate,
    "y": YGate,
    "z": ZGate,
    "h": HGate,
    "s": SGate,
    "sdg": SdgGate,
    "t": TGate,
    "tdg": TdgGate,
    "rx": RXGate,
    "ry": RYGate,
    "rz": RZGate,
    "id": IdGate,
    "sx": SXGate,
    "sy": SYGate,
    "w": WGate,
    "sw": SWGate,
    "p": PhaseGate,
    "delay": Delay,
    "barrier": Barrier,
    "cx": CXGate,
    "cnot": CXGate,
    "cp": CPGate,
    "swap": SwapGate,
    "rxx": RXXGate,
    "ryy": RYYGate,
    "rzz": RZZGate,
    "cy": CYGate,
    "cz": CZGate,
    "cs": CSGate,
    "ct": CTGate,
    "xy": XYResonance,
    "ccx": ToffoliGate,
    "toffoli": ToffoliGate,
    "cswap": FredkinGate,
    "fredkin": FredkinGate,
    "mcx": MCXGate,
    "mcy": MCYGate,
    "mcz": MCZGate,
    "gaussian": GaussianPulse,
    "rect"    : RectPulse,
    "flattop" : FlattopPulse,
    "measure" : Measure
}

def node_to_gate(gate_in_dag):
    """
    transform gate in dag graph, to gate in circuit which can be added to circuit

    Args:
        gate_in_dag: a node in dag graph , gate_in_dag is a GateWrapper object. 
            in GateWrapper, gate_in_dag.name is uppercase, gate_in_dag.pos is a list or a dict
            gate_transform support gate with one qubit or more qubits, not measures!
            and you should exculde nodes [-1 ,float('inf') , measure_gate] in dag graph

    Returns:
        gate: gate  which can be added to circuit in quafu

    example:
            import networkx as nx
            from quafu import QuantumCircuit
            qcircuit = QuantumCircuit(n)

            for gate in nx.topological_sort(dep_graph):
            
                if gate not in [-1, float('inf')]:
                    # measure gate to do
                    if gate.name == "measure":
                        qcircuit.measures = gate.pos

                    else:
                        # use gate_transform to transform gate in dag graph to gate in circuit
                        qcircuit.gates.append(node_to_gate(gate))
            return qcircuit
    
    """

    gate_name = gate_in_dag.name.lower()
    gate_class = gate_classes.get(gate_name)

    if not gate_class:
        raise ValueError("gate is not supported")

    if gate_name == "barrier":
        return gate_class(gate_in_dag.pos)

    # 从gate_in_dag获取参数列表
    args = gate_in_dag.pos
    if gate_in_dag.paras:
        args += gate_in_dag.paras

    # 处理 gate.duration 和 gate.unit
    if gate_name in ["delay", "xy"]:
        args.append(gate_in_dag.duration)
        args.append(gate_in_dag.unit)

    # 处理多量子比特门
    if gate_name in ["mcx", "mcy", "mcz"]:
        control_qubits = gate_in_dag.pos[:-1]
        target_qubit = gate_in_dag.pos[-1]
        return gate_class(control_qubits, target_qubit)

    # pulse node
    if gate_name in ["gaussian", "rect", "flattop"]:
        duration = gate_in_dag.duration
        unit = gate_in_dag.unit
        paras = gate_in_dag.paras
        pos = gate_in_dag.pos[0]
        channel = gate_in_dag.label

        return gate_class(pos, *paras, duration, unit, channel)
    
    # measure node
    if gate_name == "measure":
        return gate_class(gate_in_dag.pos)
    
    return gate_class(*args)



# From DAG with Hashable Gates to quafu Gates added to circuit                  
def dag_to_circuit(dep_graph, n: int):
    '''
    From DAG with Hashable Gates to quafu Gates added to circuit
    
    Args:
        dep_graph (DAG): DAG with Hashable Gates
        n (int): number of qubits
    
    Returns:
        qcircuit (QuantumCircuit): quafu QuantumCircuit
        
    example:
        .. jupyter-execute::

            from circuit_dag import circuit_to_dag, dag_to_circuit, draw_dag
            from quafu import QuantumCircuit

            # Create a quantum circuit as an example that you can modify as needed
            circuit = QuantumCircuit(2)
            circuit.h(0)
            circuit.cnot(0, 1)

            # Build the dag graph
            dep_graph = circuit_to_dag(circuit)  #  dag graph  
            
            # use dag_to_circuit to transform dag graph to a new circuit
            reconstructed_circuit = dag_to_circuit(dep_graph, circuit.num)
        
     
    '''
    
    qcircuit = QuantumCircuit(n)

    for gate in nx.topological_sort(dep_graph):
    
        if gate not in [-1, float('inf')]:
            # measure gate to do
            if gate.name == "measure":
                qcircuit.measures = gate.pos

            else:
                # use gate_transform to transform gate in dag graph to gate in circuit
                qcircuit.gates.append(node_to_gate(gate))
    return qcircuit

# Helper function to visualize the DAG,check the example in the docstring
def draw_dag(dep_g, output_format="png"):
    '''
    Helper function to visualize the DAG

    Args:
        dep_g (DAG): DAG with Hashable Gates
        output_format (str): output format, "png" or "svg"

    Returns:
        img (Image or SVG): show the image of DAG, which is Image(filename="dag.png") or SVG(filename="dag.svg")

    example:
        .. jupyter-execute::
        ex1:
            # directly draw  PNG picture
            draw_dag(dep_g, output_format="png")    # save a png picture "dag.png" and show it in jupyter notebook

            # directly draw  SVG   picture
            draw_dag(dep_g, output_format="svg")    # save a svg picture "dag.svg" and show it in jupyter notebook
       
        ex2:
            # generate   PNG  picture
            img_png = draw_dag(dep_g, output_format="png") 

            # generate   SVG  picture
            img_svg = draw_dag(dep_g, output_format="svg") 
            
            # show PNG picture
            img_png
            
            # show SVG picture
            img_svg        

            
    '''
    write_dot(dep_g, "dag.dot")
    G = pgv.AGraph("dag.dot")
    G.layout(prog="dot")

    if output_format == "png":
        G.draw("dag.png")
        return Image(filename="dag.png")
    elif output_format == "svg":
        G.draw("dag.svg")
        return SVG(filename="dag.svg")
    else:
        raise ValueError("Unsupported output format: choose either 'png' or 'svg'")
<|MERGE_RESOLUTION|>--- conflicted
+++ resolved
@@ -9,11 +9,7 @@
 from typing import Dict, Any, List, Union
 import copy
 
-<<<<<<< HEAD
 from .instruction_node import InstructionNode  # instruction_node.py in the same folder as circuit_dag.py now
-=======
-from instruction_node import InstructionNode  #  instruction_node.py in the same folder as circuit_dag.py now
->>>>>>> 258c0e3c
 
 # import pygraphviz as pgv
 from networkx.drawing.nx_pydot import write_dot
