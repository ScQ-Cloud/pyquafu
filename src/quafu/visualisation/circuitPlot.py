<<<<<<< HEAD
# (C) Copyright 2023 Beijing Academy of Quantum Information Sciences
#
# Licensed under the Apache License, Version 2.0 (the "License");
# you may not use this file except in compliance with the License.
# You may obtain a copy of the License at
#
#    http://www.apache.org/licenses/LICENSE-2.0
#
# Unless required by applicable law or agreed to in writing, software
# distributed under the License is distributed on an "AS IS" BASIS,
# WITHOUT WARRANTIES OR CONDITIONS OF ANY KIND, either express or implied.
# See the License for the specific language governing permissions and
# limitations under the License.

import matplotlib.patheffects as pe
import matplotlib.pyplot as plt
import numpy as np
from matplotlib.collections import PolyCollection, PatchCollection, LineCollection
from matplotlib.patches import Circle, Arc
from matplotlib.text import Text
from typing import Dict

from quafu.elements.quantum_element import Instruction, ControlledGate
from typing import Dict

from matplotlib.path import Path
from matplotlib.patches import PathPatch
from matplotlib.collections import PathCollection
# this line for developers only
# from quafu.circuits.quantum_circuit import QuantumCircuit

line_args = {}
box_args = {}

DEEPCOLOR = '#0C161F'
BLUE = '#1f77b4'
ORANGE = '#ff7f0e'
GREEN = '#2ca02c'
GOLDEN = '#FFB240'
GARNET = '#C0392B'

"""
layers(zorder):

0: figure
1: bkg box
2: wires
3: closed patches
4: white bkg for label/text
5: labels
"""

su2_gate_names = ['x', 'y', 'z', 'id', 'w',
                  'h', 't', 'tdg', 's', 'sdg', 'sx', 'sy', 'sw',
                  'p',
                  'rx', 'ry', 'rz',
                  ]

swap_gate_names = ['swap', 'iswap']
r2_gate_names = ['rxx', 'ryy', 'rzz']
c2_gate_names = ['cp', 'cs', 'ct', 'cx', 'cy', 'cz']
c3_gate_names = ['fredkin', 'toffoli']
mc_gate_names = ['mcx', 'mcy', 'mcz']
operation_names = ['barrier', 'delay']


class CircuitPlotManager:
    """
    A class to manage the plotting of quantum circuits.
    Stores style parameters and provides functions to plot.

    To be initialized when circuit.plot() is called.
    """
    # colors
    _wire_color = '#FF0000'
    _light_blue = '#3B82F6'
    _ec = DEEPCOLOR

    _wire_lw = 1.5

    _a_inch = 2 / 2.54  # physical lattice constant in inch
    _a = 0.5  # box width and height, unit: ax
    _barrier_width = _a / 3  # barrier width

    _stroke = pe.withStroke(linewidth=2, foreground='white')

    def __init__(self, qc):
        """
        Processing graphical info from a quantum circuit, decompose every
        gate/instruction into graphical elements and send the latter into
        corresponding containers.

        At present quantum gates and barriers are stored as a list. In the
        near future the circuit will be stored as a graph or graph-like object,
        procedure will be much simplified, and more functions will be developed.
        (TODO)
        """
        # step0: containers of graphical elements

        self._h_wire_points = []
        self._ctrl_wire_points = []

        self._closed_patches = []
        self._mea_arc_patches = []
        self._mea_point_patches = []

        self._ctrl_points = []
        self._not_points = []
        self._swap_points = []
        self._iswap_points = []
        self._barrier_points = []
        self._white_path_points = []

        self._text_list = []

        # step0: mapping y-coordinate of used-qubits
        qubits_used = qc.used_qubits
        self.used_qbit_num = len(qubits_used)
        self.used_qbit_y = {iq: y for y, iq in enumerate(qubits_used)}

        # step1: process gates/instructions
        self.dorders = np.zeros(qc.num, dtype=int)
        for gate in qc.gates:
            assert isinstance(gate, Instruction)
            self._process_ins(gate)

        self.depth = np.max(self.dorders) + 1

        for q, c in qc.measures.items():
            self._proc_measure(self.depth - 1, q)

        # step2: initialize bit-label
        self.q_label = {y: r'$|q_{%d}\rangle$' % i for i, y in self.used_qbit_y.items()}
        self.c_label = {self.used_qbit_y[iq]: r'c_{%d}' % ic for iq, ic in qc.measures.items()}

        # step3: figure coordination
        self.xs = np.arange(-3 / 2, self.depth + 3 / 2)
        self.ys = np.arange(-2, self.used_qbit_num + 1 / 2)

    def __call__(self,
                 title=None,
                 init_labels=None,
                 end_labels=None,
                 save_path: str = None,
                 show: bool = False,
                 *args,
                 **kwargs):
        """
        :param title
        :param init_labels: dict, {qbit: label}
        :param end_labels: dict, {qbit: label}
        :param save_path: str, path to save the figure
        :param show: bool, whether to show the figure
        :param args:
        :param kwargs:

        More customization will be supported in the future.(TODO)
        """
        # Not supported by patch collections?
        # if 'xkcd' in kwargs:
        #     import random
        #     plt.gca().xkcd(randomness=random.randint(0, 1000))
        if title is not None:
            title = Text((self.xs[0] + self.xs[-1]) / 2, -0.8,
                         title,
                         size=30,
                         ha='center', va='baseline')
            self._text_list.append(title)

        # initialize a figure
        _size_x = self._a_inch * abs(self.xs[-1] - self.xs[0])
        _size_y = self._a_inch * abs(self.ys[-1] - self.ys[0])
        fig = plt.figure(figsize=(_size_x, _size_y))  # inch
        ax = fig.add_axes([0, 0, 1, 1],
                          aspect=1,
                          xlim=[self.xs[0], self.xs[-1]],
                          ylim=[self.ys[0], self.ys[-1]],
                          )
        ax.axis('off')
        ax.invert_yaxis()

        self._circuit_wires()
        self._inits_label(labels=init_labels)
        self._measured_label(labels=end_labels)
        self._render_circuit()

        if save_path is not None:
            plt.savefig(save_path, dpi=300, bbox_inches='tight')
        if show:
            plt.show()

    def _process_ins(self, ins: Instruction, append: bool = True):
        name = ins.name
        assert name in Instruction.ins_classes, 'If this should occur, please report a bug.'

        name = name.lower()
        _which = slice(np.min(ins.pos), np.max(ins.pos) + 1)
        depth = np.max(self.dorders[_which])
        paras = ins.paras

        if name == 'barrier':
            self._proc_barrier(depth, ins.pos)
        elif name == 'measure':
            self._proc_measure(depth, ins.pos)
        elif name in su2_gate_names:
            self._proc_su2(name, depth, ins.pos, paras)
        elif name in swap_gate_names:
            self._proc_swap(depth, ins.pos, name == 'iswap')
        elif name in r2_gate_names:
            # TODO: combine into one box
            self._proc_su2(name[-1], depth, ins.pos[0], paras)
            self._proc_su2(name[-1], depth, ins.pos[1], paras)
        elif isinstance(ins, ControlledGate):
            self._proc_ctrl(depth, ins)
        elif name == 'delay':
            self._delay(depth, ins.pos, ins.duration, ins.unit)
        else:
            raise NotImplementedError(f'Gate {name} is not supported yet.\n'
                                      f'If this should occur, please report a bug.')
        if append:
            self.dorders[_which] = depth + 1

    #########################################################################
    # Helper functions for processing gates/instructions into graphical
    # elements. Add only points data of for the following collection-wise
    # plotting if possible, create a patch otherwise.
    #########################################################################
    def _circuit_wires(self):
        """
        plot horizontal circuit wires
        """
        for pos, y in self.used_qbit_y.items():
            x0 = self.xs[0] + 1
            x1 = self.xs[-1] - 1
            self._h_wire_points.append([[x0, y], [x1, y]])

    def _inits_label(self, labels: Dict[int, str] = None):
        """ qubit-labeling """
        if labels is None:
            labels = self.q_label

        for i, label in labels.items():
            txt = Text(-2 / 3, i,
                       label,
                       size=18,
                       color=DEEPCOLOR,
                       ha='right',
                       va='center',
                       )
            self._text_list.append(txt)

    def _measured_label(self, labels: Dict[int, str] = None):
        """ measured qubit-labeling """
        if labels is None:
            labels = self.c_label

        for i, label in labels.items():
            label = r'$%s$' % label
            txt = Text(self.xs[-1] - 3 / 4, i,
                       label,
                       size=18,
                       color=DEEPCOLOR,
                       ha='left',
                       va='center',
                       )
            self._text_list.append(txt)

    def _gate_bbox(self, x, y, fc: str):
        """ Single qubit gate box """
        a = self._a
        from matplotlib.patches import FancyBboxPatch
        bbox = FancyBboxPatch((-a / 2 + x, -a / 2 + y), a, a,  # this warning belongs to matplotlib
                              boxstyle=f'round, pad={0.2 * a}',
                              edgecolor=DEEPCOLOR,
                              facecolor=fc,
                              )
        self._closed_patches.append(bbox)

    def _gate_label(self, x, y, s):
        if not s:
            return None
        _dy = 0.05
        text = Text(x, y + _dy,
                    s,
                    size=24,
                    color=DEEPCOLOR,
                    ha='center',
                    va='center',
                    )
        text.set_path_effects([self._stroke])
        self._text_list.append(text)

    def _para_label(self, x, y, para_txt):
        """ label parameters """
        if not para_txt:
            return None
        _dx = 0
        text = Text(x + _dx, y + 0.8 * self._a,
                    para_txt,
                    size=12,
                    color=DEEPCOLOR,
                    ha='center',
                    va='top',
                    )
        self._text_list.append(text)

    def _measure_label(self, x, y):
        from matplotlib.patches import FancyArrow
        a = self._a
        r = 1.1 * a
        d = 1.2 * a / 3.5

        arrow = FancyArrow(x=x,
                           y=y + d,
                           dx=0.15,
                           dy=-0.35,
                           width=0.04,
                           facecolor=DEEPCOLOR,
                           head_width=0.07,
                           head_length=0.15,
                           edgecolor='white')
        arc = Arc((x, y + d),
                  width=r,
                  height=r,
                  lw=1,
                  theta1=180,
                  theta2=0,
                  fill=False,
                  zorder=4,
                  color=DEEPCOLOR,
                  capstyle='round',
                  )
        center_bkg = Circle((x, y + d),
                            radius=0.035,
                            color='white',
                            )
        center = Circle((x, y + d),
                        radius=0.025,
                        facecolor=DEEPCOLOR,
                        )
        self._mea_arc_patches.append(arc)
        self._mea_point_patches += [center_bkg, arrow, center]

    #########################################################################
    # region # # # # processing-functions: decompose ins into graphical elements # # #
    def _proc_su2(self, id_name, depth, pos, paras):
        if id_name in ['x', 'y', 'z', 'h', 'id', 's', 't', 'p', 'u']:
            fc = '#EE7057'
            label = id_name.capitalize()
        elif id_name in ['rx', 'ry', 'rz']:
            fc = '#6366F1'
            label = id_name.upper()
        else:
            fc = '#8C9197'
            label = '?'

        if id_name in ['rx', 'ry', 'rz', 'p']:
            # too long to display: r'$\theta=$' + f'{paras:.3f}' (TODO)
            para_txt = f'({paras:.3f})'
        else:
            para_txt = None

        x = depth
        y = self.used_qbit_y[pos]
        self._gate_label(x=x, y=y, s=label)
        self._para_label(x=x, y=y, para_txt=para_txt)
        self._gate_bbox(x=x, y=y, fc=fc)

    def _delay(self, depth, pos, paras, unit):
        fc = BLUE

        para_txt = '%d%s' % (paras, unit)

        x = depth
        y = self.used_qbit_y[pos]
        xs = self._a * np.array([-1, 0, 1, -1, 0, 1, -1, 0]) / 4 + x
        ys = self._a * np.array([1, 0, -1, -1, 0, 1, 1, 0]) / 3 + y
        self._white_path_points.append(np.column_stack((xs, ys)))
        self._para_label(x=x, y=y, para_txt=para_txt)
        self._gate_bbox(x=x, y=y, fc=fc)

    def _proc_ctrl(self, depth, ins: ControlledGate, ctrl_type: bool = True):
        # control part
        p0, p1 = np.max(ins.pos), np.min(ins.pos)
        x0, x1 = self.used_qbit_y[p0], self.used_qbit_y[p1]
        self._ctrl_wire_points.append([[depth, x1], [depth, x0]])

        ctrl_pos = np.array(ins.ctrls)
        for c in ctrl_pos:
            x = self.used_qbit_y[c]
            self._ctrl_points.append((depth, x, ctrl_type))

        # target part
        name = ins.name.lower()
        if ins.ct_nums == (1, 1, 2) or name in mc_gate_names:
            tar_name = ins.targ_name.lower()[-1]
            pos = ins.targs if isinstance(ins.targs, int) else ins.targs[0]
            x = self.used_qbit_y[pos]
            if tar_name == 'x':
                self._not_points.append((depth, x))
            else:
                self._proc_su2(tar_name, depth, pos, ins.paras)
        elif name == 'cswap':
            self._swap_points += [[depth, self.used_qbit_y[p]] for p in ins.targs]
        elif name == 'ccx':
            self._not_points.append((depth, self.used_qbit_y[ins.targs]))
        else:
            from quafu.elements.element_gates import ControlledU
            assert isinstance(ins, ControlledU), f'unknown gate: {name}, {ins.__class__.__name__}'
            self._process_ins(ins, append=False)

    def _proc_swap(self, depth, pos, iswap: bool = False):
        p1, p2 = pos
        x1, x2 = self.used_qbit_y[p1], self.used_qbit_y[p2]
        nodes = [[depth, x] for x in [x1, x2]]
        self._swap_points += nodes
        self._ctrl_wire_points.append([[depth, x1], [depth, x2]])
        if iswap:
            self._iswap_points += nodes

    def _proc_barrier(self, depth, pos: list):
        x0 = depth - self._barrier_width
        x1 = depth + self._barrier_width

        for p in pos:
            y = self.used_qbit_y[p]
            y0 = (y - 1 / 2)
            y1 = (y + 1 / 2)
            nodes = [[x0, y0], [x0, y1], [x1, y1], [x1, y0], [x0, y0]]
            self._barrier_points.append(nodes)

    def _proc_measure(self, depth, pos: int):
        fc = GOLDEN
        y = self.used_qbit_y[pos]
        x = depth
        self._gate_bbox(x, y, fc)
        self._measure_label(x, y)

        # TODO: decide whether to draw double wire for measurement
        # y = pos + 0.02
        # x0 = depth
        # x1 = self.depth - 1 / 2
        # self._h_wire_points.append([[x0, y], [x1, y]])
    # endregion
    #########################################################################

    #########################################################################
    # # # # # # # # # # # # # # rendering functions # # # # # # # # # # # # #
    #########################################################################
    def _render_h_wires(self):
        h_lines = LineCollection(self._h_wire_points,
                                 zorder=0,
                                 colors=self._wire_color,
                                 alpha=0.8,
                                 linewidths=2,
                                 )
        plt.gca().add_collection(h_lines)

    def _render_ctrl_wires(self):
        v_lines = LineCollection(self._ctrl_wire_points,
                                 zorder=0,
                                 colors=self._light_blue,
                                 alpha=0.8,
                                 linewidths=4,
                                 )
        plt.gca().add_collection(v_lines)

    def _render_closed_patch(self):
        collection = PatchCollection(self._closed_patches,
                                     match_original=True,
                                     zorder=3,
                                     ec=self._ec,
                                     linewidths=0.5,
                                     )
        plt.gca().add_collection(collection)

    def _render_ctrl_nodes(self):
        circle_collection = []
        r = self._a / 4
        for x, y, ctrl in self._ctrl_points:
            fc = '#3B82F6' if ctrl else 'white'
            circle = Circle((x, y), radius=r, fc=fc)
            circle_collection.append(circle)
        circles = PatchCollection(circle_collection,
                                  match_original=True,
                                  zorder=5,
                                  ec=self._ec,
                                  linewidths=2,
                                  )
        plt.gca().add_collection(circles)

    def _render_not_nodes(self):
        points = []
        rp = self._a * 0.3
        r = self._a * 0.5

        for x, y in self._not_points:
            points.append([[x, y - rp], [x, y + rp]])
            points.append([[x - rp, y], [x + rp, y]])
            circle = Circle((x, y), radius=r, lw=1,
                            fc='#3B82F6')
            self._closed_patches.append(circle)

        collection = LineCollection(points,
                                    zorder=5,
                                    colors='white',
                                    linewidths=2,
                                    capstyle='round',
                                    )
        plt.gca().add_collection(collection)

    def _render_swap_nodes(self):
        points = []
        r = self._a / (4 ** (1 / 2))
        for x, y in self._swap_points:
            points.append([[x - r, y - r], [x + r, y + r]])
            points.append([[x + r, y - r], [x - r, y + r]])
        collection = LineCollection(points,
                                    zorder=5,
                                    colors='#3B82F6',
                                    linewidths=4,
                                    capstyle='round',
                                    )
        plt.gca().add_collection(collection)

        # iswap-cirlces
        i_circles = []
        for x, y in self._iswap_points:
            circle = Circle((x, y), radius=2 ** (1 / 2) * r, lw=3,
                            ec='#3B82F6', fill=False)
            i_circles.append(circle)
        collection = PatchCollection(i_circles,
                                     match_original=True,
                                     zorder=5,
                                     )
        plt.gca().add_collection(collection)

    def _render_measure(self):
        stroke = pe.withStroke(linewidth=4, foreground='white')
        arcs = PatchCollection(self._mea_arc_patches,
                               match_original=True,
                               capstyle='round',
                               zorder=4)
        arcs.set_path_effects([stroke])

        plt.gca().add_collection(arcs)
        pointers = PatchCollection(self._mea_point_patches,  # note the order
                                   match_original=True,
                                   zorder=5,
                                   facecolors=DEEPCOLOR,
                                   linewidths=2,
                                   )
        plt.gca().add_collection(pointers)

    def _render_barrier(self):
        barrier = PolyCollection(self._barrier_points,
                                 closed=True,
                                 fc='lightgray',
                                 hatch='///',
                                 zorder=4)
        plt.gca().add_collection(barrier)

    def _render_txt(self):
        for txt in self._text_list:
            plt.gca().add_artist(txt)

    def _render_white_path(self):
        path_collection = PathCollection([Path(points) for points in self._white_path_points],
                                         facecolor='none',
                                         edgecolor='white',
                                         zorder=4,
                                         linewidth=2)
        plt.gca().add_collection(path_collection)

    def _render_circuit(self):
        self._render_h_wires()
        self._render_ctrl_wires()
        self._render_ctrl_nodes()
        self._render_not_nodes()

        self._render_swap_nodes()
        self._render_measure()
        self._render_barrier()
        self._render_closed_patch()
        self._render_white_path()
        self._render_txt()

=======
# (C) Copyright 2023 Beijing Academy of Quantum Information Sciences
#
# Licensed under the Apache License, Version 2.0 (the "License");
# you may not use this file except in compliance with the License.
# You may obtain a copy of the License at
#
#    http://www.apache.org/licenses/LICENSE-2.0
#
# Unless required by applicable law or agreed to in writing, software
# distributed under the License is distributed on an "AS IS" BASIS,
# WITHOUT WARRANTIES OR CONDITIONS OF ANY KIND, either express or implied.
# See the License for the specific language governing permissions and
# limitations under the License.

import matplotlib.patheffects as pe
import matplotlib.pyplot as plt
import numpy as np
from matplotlib.collections import PolyCollection, PatchCollection, LineCollection
from matplotlib.patches import Circle, Arc
from matplotlib.text import Text
from quafu.elements import Instruction, ControlledGate
from typing import Dict

# this line for developers only
# from quafu.circuits.quantum_circuit import QuantumCircuit

line_args = {}
box_args = {}

DEEPCOLOR = '#0C161F'
BLUE = '#1f77b4'
ORANGE = '#ff7f0e'
GREEN = '#2ca02c'
GOLDEN = '#FFB240'
GARNET = '#C0392B'

"""
layers(zorder):

0: figure
1: bkg box
2: wires
3: closed patches
4: white bkg for label/text
5: labels
"""

su2_gate_names = ['x', 'y', 'z', 'id', 'w',
                  'h', 't', 'tdg', 's', 'sdg', 'sx', 'sy', 'sw', 'sxdg', 'sydg', 'swdg',
                  'p',
                  'rx', 'ry', 'rz',
                  ]

swap_gate_names = ['swap', 'iswap']
r2_gate_names = ['rxx', 'ryy', 'rzz']
c2_gate_names = ['cp', 'cs', 'ct', 'cx', 'cy', 'cz']
c3_gate_names = ['fredkin', 'toffoli']
mc_gate_names = ['mcx', 'mcy', 'mcz']
operation_names = ['barrier', 'delay']


class CircuitPlotManager:
    """
    A class to manage the plotting of quantum circuits.
    Stores style parameters and provides functions to plot.

    To be initialized when circuit.plot() is called.
    """
    # colors
    _wire_color = '#FF0000'
    _light_blue = '#3B82F6'
    _ec = DEEPCOLOR

    _wire_lw = 1.5

    _a_inch = 2 / 2.54  # physical lattice constant in inch
    _a = 0.5  # box width and height, unit: ax
    _barrier_width = _a / 3  # barrier width

    _stroke = pe.withStroke(linewidth=2, foreground='white')

    def __init__(self, qc):
        """
        Processing graphical info from a quantum circuit, decompose every
        gate/instruction into graphical elements and send the latter into
        corresponding containers.

        At present quantum gates and barriers are stored as a list. In the
        near future the circuit will be stored as a graph or graph-like object,
        procedure will be much simplified, and more functions will be developed.
        (TODO)
        """
        # step0: containers of graphical elements

        self._h_wire_points = []
        self._ctrl_wire_points = []

        self._closed_patches = []
        self._mea_arc_patches = []
        self._mea_point_patches = []

        self._ctrl_points = []
        self._not_points = []
        self._swap_points = []
        self._iswap_points = []
        self._barrier_points = []

        self._text_list = []

        # step0: mapping y-coordinate of used-qubits
        qubits_used = qc.used_qubits
        self.used_qbit_num = len(qubits_used)
        self.used_qbit_y = {iq: y for y, iq in enumerate(qubits_used)}

        # step1: process gates/instructions
        self.dorders = np.zeros(qc.num, dtype=int)
        for gate in qc.gates:
            assert isinstance(gate, Instruction)
            self._process_ins(gate)

        self.depth = np.max(self.dorders) + 1

        for q, c in qc.measures.items():
            self._proc_measure(self.depth - 1, q)

        # step2: initialize bit-label
        self.q_label = {y: r'$|q_{%d}\rangle$' % i for i, y in self.used_qbit_y.items()}
        self.c_label = {self.used_qbit_y[iq]: r'c_{%d}' % ic for iq, ic in qc.measures.items()}

        # step3: figure coordination
        self.xs = np.arange(-3 / 2, self.depth + 3 / 2)
        self.ys = np.arange(-2, self.used_qbit_num + 1 / 2)

    def __call__(self,
                 title=None,
                 init_labels=None,
                 end_labels=None,
                 save_path: str = None,
                 show: bool = False,
                 *args,
                 **kwargs):
        """
        :param title
        :param init_labels: dict, {qbit: label}
        :param end_labels: dict, {qbit: label}
        :param save_path: str, path to save the figure
        :param show: bool, whether to show the figure
        :param args:
        :param kwargs:

        More customization will be supported in the future.(TODO)
        """
        # Not supported by patch collections?
        # if 'xkcd' in kwargs:
        #     import random
        #     plt.gca().xkcd(randomness=random.randint(0, 1000))
        if title is not None:
            title = Text((self.xs[0] + self.xs[-1]) / 2, -0.8,
                         title,
                         size=30,
                         ha='center', va='baseline')
            self._text_list.append(title)

        # initialize a figure
        _size_x = self._a_inch * abs(self.xs[-1] - self.xs[0])
        _size_y = self._a_inch * abs(self.ys[-1] - self.ys[0])
        fig = plt.figure(figsize=(_size_x, _size_y))  # inch
        ax = fig.add_axes([0, 0, 1, 1],
                          aspect=1,
                          xlim=[self.xs[0], self.xs[-1]],
                          ylim=[self.ys[0], self.ys[-1]],
                          )
        ax.axis('off')
        ax.invert_yaxis()

        self._circuit_wires()
        self._inits_label(labels=init_labels)
        self._measured_label(labels=end_labels)
        self._render_circuit()

        if save_path is not None:
            plt.savefig(save_path, dpi=300, bbox_inches='tight')
        if show:
            plt.show()

    def _process_ins(self, ins: Instruction, append: bool = True):
        name = ins.name
        assert name in Instruction.ins_classes, 'If this should occur, please report a bug.'

        name = name.lower()
        _which = slice(np.min(ins.pos), np.max(ins.pos) + 1)
        depth = np.max(self.dorders[_which])
        paras = ins.paras

        if name == 'barrier':
            self._proc_barrier(depth, ins.pos)
        elif name == 'measure':
            self._proc_measure(depth, ins.pos)
        elif name in su2_gate_names:
            self._proc_su2(name, depth, ins.pos, paras)
        elif name in swap_gate_names:
            self._proc_swap(depth, ins.pos, name == 'iswap')
        elif name in r2_gate_names:
            # TODO: combine into one box
            self._ctrl_wire_points.append([[depth, ins.pos[0]], [depth, ins.pos[1]]])
            self._proc_su2(name[:-1], depth, ins.pos[0], paras)
            self._proc_su2(name[:-1], depth, ins.pos[1], paras)
        elif isinstance(ins, ControlledGate):
            self._proc_ctrl(depth, ins)
        else:
            raise NotImplementedError(f'Gate {name} is not supported yet.\n'
                                      f'If this should occur, please report a bug.')
        if append:
            self.dorders[_which] = depth + 1

    #########################################################################
    # Helper functions for processing gates/instructions into graphical
    # elements. Add only points data of for the following collection-wise
    # plotting if possible, create a patch otherwise.
    #########################################################################
    def _circuit_wires(self):
        """
        plot horizontal circuit wires
        """
        for pos, y in self.used_qbit_y.items():
            x0 = self.xs[0] + 1
            x1 = self.xs[-1] - 1
            self._h_wire_points.append([[x0, y], [x1, y]])

    def _inits_label(self, labels: Dict[int, str] = None):
        """ qubit-labeling """
        if labels is None:
            labels = self.q_label

        for i, label in labels.items():
            txt = Text(-2 / 3, i,
                       label,
                       size=18,
                       color=DEEPCOLOR,
                       ha='right',
                       va='center',
                       )
            self._text_list.append(txt)

    def _measured_label(self, labels: Dict[int, str] = None):
        """ measured qubit-labeling """
        if labels is None:
            labels = self.c_label

        for i, label in labels.items():
            label = r'$%s$' % label
            txt = Text(self.xs[-1] - 3 / 4, i,
                       label,
                       size=18,
                       color=DEEPCOLOR,
                       ha='left',
                       va='center',
                       )
            self._text_list.append(txt)

    def _gate_bbox(self, x, y, fc: str):
        """ Single qubit gate box """
        a = self._a
        from matplotlib.patches import FancyBboxPatch
        bbox = FancyBboxPatch((-a / 2 + x, -a / 2 + y), a, a,  # this warning belongs to matplotlib
                              boxstyle=f'round, pad={0.2 * a}',
                              edgecolor=DEEPCOLOR,
                              facecolor=fc,
                              )
        self._closed_patches.append(bbox)

    def _gate_label(self, x, y, s):
        if not s:
            return None
        _dy = 0.05
        text = Text(x, y + _dy,
                    s,
                    size=24,
                    color=DEEPCOLOR,
                    ha='center',
                    va='center',
                    )
        text.set_path_effects([self._stroke])
        self._text_list.append(text)

    def _para_label(self, x, y, para_txt):
        """ label parameters """
        if not para_txt:
            return None
        _dx = 0
        text = Text(x + _dx, y + 0.8 * self._a,
                    para_txt,
                    size=12,
                    color=DEEPCOLOR,
                    ha='center',
                    va='top',
                    )
        self._text_list.append(text)

    def _measure_label(self, x, y):
        from matplotlib.patches import FancyArrow
        a = self._a
        r = 1.1 * a
        d = 1.2 * a / 3.5

        arrow = FancyArrow(x=x,
                           y=y + d,
                           dx=0.15,
                           dy=-0.35,
                           width=0.04,
                           facecolor=DEEPCOLOR,
                           head_width=0.07,
                           head_length=0.15,
                           edgecolor='white')
        arc = Arc((x, y + d),
                  width=r,
                  height=r,
                  lw=1,
                  theta1=180,
                  theta2=0,
                  fill=False,
                  zorder=4,
                  color=DEEPCOLOR,
                  capstyle='round',
                  )
        center_bkg = Circle((x, y + d),
                            radius=0.035,
                            color='white',
                            )
        center = Circle((x, y + d),
                        radius=0.025,
                        facecolor=DEEPCOLOR,
                        )
        self._mea_arc_patches.append(arc)
        self._mea_point_patches += [center_bkg, arrow, center]

    #########################################################################
    # region # # # # processing-functions: decompose ins into graphical elements # # #
    def _proc_su2(self, id_name, depth, pos, paras):
        if id_name in ['x', 'y', 'z', 'h', 'id', 's', 't', 'p', 'w']:
            fc = '#EE7057'
            label = id_name.capitalize()[0]
        elif id_name in ['sw', 'swdg', 'sx', 'sxdg', 'sy', 'sydg']:
            fc = '#EE7057'
            if id_name[-2:] == 'dg':
                label = r'$\sqrt{%s}^\dagger$' % id_name[1]
            else:
                label = r'$\sqrt{%s}$' % id_name[1]
        elif id_name in ['sdg', 'tdg']:
            fc = '#EE7057'
            label = id_name[0] + r'$^\dagger$'
        elif id_name in ['rx', 'ry', 'rz']:
            fc = '#6366F1'
            label = id_name.upper()
        else:
            fc = '#8C9197'
            label = '?'
            print(f'Label of {id_name} gate is not supported yet.\n')

        if id_name in ['rx', 'ry', 'rz', 'p']:
            # too long to display: r'$\theta=$' + f'{paras:.3f}' (TODO)
            para_txt = f'({paras:.3f})'
        else:
            para_txt = None

        x = depth
        y = self.used_qbit_y[pos]
        self._gate_label(x=x, y=y, s=label)
        self._para_label(x=x, y=y, para_txt=para_txt)
        self._gate_bbox(x=x, y=y, fc=fc)

    def _proc_ctrl(self, depth, ins: ControlledGate, ctrl_type: bool = True):
        # control part
        p0, p1 = np.max(ins.pos), np.min(ins.pos)
        x0, x1 = self.used_qbit_y[p0], self.used_qbit_y[p1]
        self._ctrl_wire_points.append([[depth, x1], [depth, x0]])

        ctrl_pos = np.array(ins.ctrls)
        for c in ctrl_pos:
            x = self.used_qbit_y[c]
            self._ctrl_points.append((depth, x, ctrl_type))

        # target part
        name = ins.name.lower()
        if ins.ct_nums == (1, 1, 2) or name in mc_gate_names:
            tar_name = ins.targ_name.lower()[-1]
            pos = ins.targs if isinstance(ins.targs, int) else ins.targs[0]
            x = self.used_qbit_y[pos]
            if tar_name == 'x':
                self._not_points.append((depth, x))
            else:
                self._proc_su2(tar_name, depth, pos, ins.paras)
        elif name == 'cswap':
            self._swap_points += [[depth, self.used_qbit_y[p]] for p in ins.targs]
        elif name == 'ccx':
            self._not_points.append((depth, self.used_qbit_y[ins.targs[0]]))
        else:
            from quafu.elements.element_gates import ControlledU
            assert isinstance(ins, ControlledU), f'unknown gate: {name}, {ins.__class__.__name__}'
            self._process_ins(ins, append=False)

    def _proc_swap(self, depth, pos, iswap: bool = False):
        p1, p2 = pos
        x1, x2 = self.used_qbit_y[p1], self.used_qbit_y[p2]
        nodes = [[depth, x] for x in [x1, x2]]
        self._swap_points += nodes
        self._ctrl_wire_points.append([[depth, x1], [depth, x2]])
        if iswap:
            self._iswap_points += nodes

    def _proc_barrier(self, depth, pos: list):
        x0 = depth - self._barrier_width
        x1 = depth + self._barrier_width

        for p in pos:
            y = self.used_qbit_y[p]
            y0 = (y - 1 / 2)
            y1 = (y + 1 / 2)
            nodes = [[x0, y0], [x0, y1], [x1, y1], [x1, y0], [x0, y0]]
            self._barrier_points.append(nodes)

    def _proc_measure(self, depth, pos: int):
        fc = GOLDEN
        y = self.used_qbit_y[pos]
        x = depth
        self._gate_bbox(x, y, fc)
        self._measure_label(x, y)

        # TODO: decide whether to draw double wire for measurement
        # y = pos + 0.02
        # x0 = depth
        # x1 = self.depth - 1 / 2
        # self._h_wire_points.append([[x0, y], [x1, y]])
    # endregion
    #########################################################################

    #########################################################################
    # # # # # # # # # # # # # # rendering functions # # # # # # # # # # # # #
    #########################################################################
    def _render_h_wires(self):
        h_lines = LineCollection(self._h_wire_points,
                                 zorder=0,
                                 colors=self._wire_color,
                                 alpha=0.8,
                                 linewidths=2,
                                 )
        plt.gca().add_collection(h_lines)

    def _render_ctrl_wires(self):
        v_lines = LineCollection(self._ctrl_wire_points,
                                 zorder=0,
                                 colors=self._light_blue,
                                 alpha=0.8,
                                 linewidths=4,
                                 )
        plt.gca().add_collection(v_lines)

    def _render_closed_patch(self):
        collection = PatchCollection(self._closed_patches,
                                     match_original=True,
                                     zorder=3,
                                     ec=self._ec,
                                     linewidths=0.5,
                                     )
        plt.gca().add_collection(collection)

    def _render_ctrl_nodes(self):
        circle_collection = []
        r = self._a / 4
        for x, y, ctrl in self._ctrl_points:
            fc = '#3B82F6' if ctrl else 'white'
            circle = Circle((x, y), radius=r, fc=fc)
            circle_collection.append(circle)
        circles = PatchCollection(circle_collection,
                                  match_original=True,
                                  zorder=5,
                                  ec=self._ec,
                                  linewidths=2,
                                  )
        plt.gca().add_collection(circles)

    def _render_not_nodes(self):
        points = []
        rp = self._a * 0.3
        r = self._a * 0.5

        for x, y in self._not_points:
            points.append([[x, y - rp], [x, y + rp]])
            points.append([[x - rp, y], [x + rp, y]])
            circle = Circle((x, y), radius=r, lw=1,
                            fc='#3B82F6')
            self._closed_patches.append(circle)

        collection = LineCollection(points,
                                    zorder=5,
                                    colors='white',
                                    linewidths=2,
                                    capstyle='round',
                                    )
        plt.gca().add_collection(collection)

    def _render_swap_nodes(self):
        points = []
        r = self._a / (4 ** (1 / 2))
        for x, y in self._swap_points:
            points.append([[x - r, y - r], [x + r, y + r]])
            points.append([[x + r, y - r], [x - r, y + r]])
        collection = LineCollection(points,
                                    zorder=5,
                                    colors='#3B82F6',
                                    linewidths=4,
                                    capstyle='round',
                                    )
        plt.gca().add_collection(collection)

        # iswap-cirlces
        i_circles = []
        for x, y in self._iswap_points:
            circle = Circle((x, y), radius=2 ** (1 / 2) * r, lw=3,
                            ec='#3B82F6', fill=False)
            i_circles.append(circle)
        collection = PatchCollection(i_circles,
                                     match_original=True,
                                     zorder=5,
                                     )
        plt.gca().add_collection(collection)

    def _render_measure(self):
        stroke = pe.withStroke(linewidth=4, foreground='white')
        arcs = PatchCollection(self._mea_arc_patches,
                               match_original=True,
                               capstyle='round',
                               zorder=4)
        arcs.set_path_effects([stroke])

        plt.gca().add_collection(arcs)
        pointers = PatchCollection(self._mea_point_patches,  # note the order
                                   match_original=True,
                                   zorder=5,
                                   facecolors=DEEPCOLOR,
                                   linewidths=2,
                                   )
        plt.gca().add_collection(pointers)

    def _render_barrier(self):
        barrier = PolyCollection(self._barrier_points,
                                 closed=True,
                                 fc='lightgray',
                                 hatch='///',
                                 zorder=4)
        plt.gca().add_collection(barrier)

    def _render_txt(self):
        for txt in self._text_list:
            plt.gca().add_artist(txt)

    def _render_circuit(self):
        self._render_h_wires()
        self._render_ctrl_wires()
        self._render_ctrl_nodes()
        self._render_not_nodes()

        self._render_swap_nodes()
        self._render_measure()
        self._render_barrier()
        self._render_closed_patch()
        self._render_txt()
>>>>>>> 4f72d51a
<|MERGE_RESOLUTION|>--- conflicted
+++ resolved
@@ -1,1157 +1,595 @@
-<<<<<<< HEAD
-# (C) Copyright 2023 Beijing Academy of Quantum Information Sciences
-#
-# Licensed under the Apache License, Version 2.0 (the "License");
-# you may not use this file except in compliance with the License.
-# You may obtain a copy of the License at
-#
-#    http://www.apache.org/licenses/LICENSE-2.0
-#
-# Unless required by applicable law or agreed to in writing, software
-# distributed under the License is distributed on an "AS IS" BASIS,
-# WITHOUT WARRANTIES OR CONDITIONS OF ANY KIND, either express or implied.
-# See the License for the specific language governing permissions and
-# limitations under the License.
-
-import matplotlib.patheffects as pe
-import matplotlib.pyplot as plt
-import numpy as np
-from matplotlib.collections import PolyCollection, PatchCollection, LineCollection
-from matplotlib.patches import Circle, Arc
-from matplotlib.text import Text
-from typing import Dict
-
-from quafu.elements.quantum_element import Instruction, ControlledGate
-from typing import Dict
-
-from matplotlib.path import Path
-from matplotlib.patches import PathPatch
-from matplotlib.collections import PathCollection
-# this line for developers only
-# from quafu.circuits.quantum_circuit import QuantumCircuit
-
-line_args = {}
-box_args = {}
-
-DEEPCOLOR = '#0C161F'
-BLUE = '#1f77b4'
-ORANGE = '#ff7f0e'
-GREEN = '#2ca02c'
-GOLDEN = '#FFB240'
-GARNET = '#C0392B'
-
-"""
-layers(zorder):
-
-0: figure
-1: bkg box
-2: wires
-3: closed patches
-4: white bkg for label/text
-5: labels
-"""
-
-su2_gate_names = ['x', 'y', 'z', 'id', 'w',
-                  'h', 't', 'tdg', 's', 'sdg', 'sx', 'sy', 'sw',
-                  'p',
-                  'rx', 'ry', 'rz',
-                  ]
-
-swap_gate_names = ['swap', 'iswap']
-r2_gate_names = ['rxx', 'ryy', 'rzz']
-c2_gate_names = ['cp', 'cs', 'ct', 'cx', 'cy', 'cz']
-c3_gate_names = ['fredkin', 'toffoli']
-mc_gate_names = ['mcx', 'mcy', 'mcz']
-operation_names = ['barrier', 'delay']
-
-
-class CircuitPlotManager:
-    """
-    A class to manage the plotting of quantum circuits.
-    Stores style parameters and provides functions to plot.
-
-    To be initialized when circuit.plot() is called.
-    """
-    # colors
-    _wire_color = '#FF0000'
-    _light_blue = '#3B82F6'
-    _ec = DEEPCOLOR
-
-    _wire_lw = 1.5
-
-    _a_inch = 2 / 2.54  # physical lattice constant in inch
-    _a = 0.5  # box width and height, unit: ax
-    _barrier_width = _a / 3  # barrier width
-
-    _stroke = pe.withStroke(linewidth=2, foreground='white')
-
-    def __init__(self, qc):
-        """
-        Processing graphical info from a quantum circuit, decompose every
-        gate/instruction into graphical elements and send the latter into
-        corresponding containers.
-
-        At present quantum gates and barriers are stored as a list. In the
-        near future the circuit will be stored as a graph or graph-like object,
-        procedure will be much simplified, and more functions will be developed.
-        (TODO)
-        """
-        # step0: containers of graphical elements
-
-        self._h_wire_points = []
-        self._ctrl_wire_points = []
-
-        self._closed_patches = []
-        self._mea_arc_patches = []
-        self._mea_point_patches = []
-
-        self._ctrl_points = []
-        self._not_points = []
-        self._swap_points = []
-        self._iswap_points = []
-        self._barrier_points = []
-        self._white_path_points = []
-
-        self._text_list = []
-
-        # step0: mapping y-coordinate of used-qubits
-        qubits_used = qc.used_qubits
-        self.used_qbit_num = len(qubits_used)
-        self.used_qbit_y = {iq: y for y, iq in enumerate(qubits_used)}
-
-        # step1: process gates/instructions
-        self.dorders = np.zeros(qc.num, dtype=int)
-        for gate in qc.gates:
-            assert isinstance(gate, Instruction)
-            self._process_ins(gate)
-
-        self.depth = np.max(self.dorders) + 1
-
-        for q, c in qc.measures.items():
-            self._proc_measure(self.depth - 1, q)
-
-        # step2: initialize bit-label
-        self.q_label = {y: r'$|q_{%d}\rangle$' % i for i, y in self.used_qbit_y.items()}
-        self.c_label = {self.used_qbit_y[iq]: r'c_{%d}' % ic for iq, ic in qc.measures.items()}
-
-        # step3: figure coordination
-        self.xs = np.arange(-3 / 2, self.depth + 3 / 2)
-        self.ys = np.arange(-2, self.used_qbit_num + 1 / 2)
-
-    def __call__(self,
-                 title=None,
-                 init_labels=None,
-                 end_labels=None,
-                 save_path: str = None,
-                 show: bool = False,
-                 *args,
-                 **kwargs):
-        """
-        :param title
-        :param init_labels: dict, {qbit: label}
-        :param end_labels: dict, {qbit: label}
-        :param save_path: str, path to save the figure
-        :param show: bool, whether to show the figure
-        :param args:
-        :param kwargs:
-
-        More customization will be supported in the future.(TODO)
-        """
-        # Not supported by patch collections?
-        # if 'xkcd' in kwargs:
-        #     import random
-        #     plt.gca().xkcd(randomness=random.randint(0, 1000))
-        if title is not None:
-            title = Text((self.xs[0] + self.xs[-1]) / 2, -0.8,
-                         title,
-                         size=30,
-                         ha='center', va='baseline')
-            self._text_list.append(title)
-
-        # initialize a figure
-        _size_x = self._a_inch * abs(self.xs[-1] - self.xs[0])
-        _size_y = self._a_inch * abs(self.ys[-1] - self.ys[0])
-        fig = plt.figure(figsize=(_size_x, _size_y))  # inch
-        ax = fig.add_axes([0, 0, 1, 1],
-                          aspect=1,
-                          xlim=[self.xs[0], self.xs[-1]],
-                          ylim=[self.ys[0], self.ys[-1]],
-                          )
-        ax.axis('off')
-        ax.invert_yaxis()
-
-        self._circuit_wires()
-        self._inits_label(labels=init_labels)
-        self._measured_label(labels=end_labels)
-        self._render_circuit()
-
-        if save_path is not None:
-            plt.savefig(save_path, dpi=300, bbox_inches='tight')
-        if show:
-            plt.show()
-
-    def _process_ins(self, ins: Instruction, append: bool = True):
-        name = ins.name
-        assert name in Instruction.ins_classes, 'If this should occur, please report a bug.'
-
-        name = name.lower()
-        _which = slice(np.min(ins.pos), np.max(ins.pos) + 1)
-        depth = np.max(self.dorders[_which])
-        paras = ins.paras
-
-        if name == 'barrier':
-            self._proc_barrier(depth, ins.pos)
-        elif name == 'measure':
-            self._proc_measure(depth, ins.pos)
-        elif name in su2_gate_names:
-            self._proc_su2(name, depth, ins.pos, paras)
-        elif name in swap_gate_names:
-            self._proc_swap(depth, ins.pos, name == 'iswap')
-        elif name in r2_gate_names:
-            # TODO: combine into one box
-            self._proc_su2(name[-1], depth, ins.pos[0], paras)
-            self._proc_su2(name[-1], depth, ins.pos[1], paras)
-        elif isinstance(ins, ControlledGate):
-            self._proc_ctrl(depth, ins)
-        elif name == 'delay':
-            self._delay(depth, ins.pos, ins.duration, ins.unit)
-        else:
-            raise NotImplementedError(f'Gate {name} is not supported yet.\n'
-                                      f'If this should occur, please report a bug.')
-        if append:
-            self.dorders[_which] = depth + 1
-
-    #########################################################################
-    # Helper functions for processing gates/instructions into graphical
-    # elements. Add only points data of for the following collection-wise
-    # plotting if possible, create a patch otherwise.
-    #########################################################################
-    def _circuit_wires(self):
-        """
-        plot horizontal circuit wires
-        """
-        for pos, y in self.used_qbit_y.items():
-            x0 = self.xs[0] + 1
-            x1 = self.xs[-1] - 1
-            self._h_wire_points.append([[x0, y], [x1, y]])
-
-    def _inits_label(self, labels: Dict[int, str] = None):
-        """ qubit-labeling """
-        if labels is None:
-            labels = self.q_label
-
-        for i, label in labels.items():
-            txt = Text(-2 / 3, i,
-                       label,
-                       size=18,
-                       color=DEEPCOLOR,
-                       ha='right',
-                       va='center',
-                       )
-            self._text_list.append(txt)
-
-    def _measured_label(self, labels: Dict[int, str] = None):
-        """ measured qubit-labeling """
-        if labels is None:
-            labels = self.c_label
-
-        for i, label in labels.items():
-            label = r'$%s$' % label
-            txt = Text(self.xs[-1] - 3 / 4, i,
-                       label,
-                       size=18,
-                       color=DEEPCOLOR,
-                       ha='left',
-                       va='center',
-                       )
-            self._text_list.append(txt)
-
-    def _gate_bbox(self, x, y, fc: str):
-        """ Single qubit gate box """
-        a = self._a
-        from matplotlib.patches import FancyBboxPatch
-        bbox = FancyBboxPatch((-a / 2 + x, -a / 2 + y), a, a,  # this warning belongs to matplotlib
-                              boxstyle=f'round, pad={0.2 * a}',
-                              edgecolor=DEEPCOLOR,
-                              facecolor=fc,
-                              )
-        self._closed_patches.append(bbox)
-
-    def _gate_label(self, x, y, s):
-        if not s:
-            return None
-        _dy = 0.05
-        text = Text(x, y + _dy,
-                    s,
-                    size=24,
-                    color=DEEPCOLOR,
-                    ha='center',
-                    va='center',
-                    )
-        text.set_path_effects([self._stroke])
-        self._text_list.append(text)
-
-    def _para_label(self, x, y, para_txt):
-        """ label parameters """
-        if not para_txt:
-            return None
-        _dx = 0
-        text = Text(x + _dx, y + 0.8 * self._a,
-                    para_txt,
-                    size=12,
-                    color=DEEPCOLOR,
-                    ha='center',
-                    va='top',
-                    )
-        self._text_list.append(text)
-
-    def _measure_label(self, x, y):
-        from matplotlib.patches import FancyArrow
-        a = self._a
-        r = 1.1 * a
-        d = 1.2 * a / 3.5
-
-        arrow = FancyArrow(x=x,
-                           y=y + d,
-                           dx=0.15,
-                           dy=-0.35,
-                           width=0.04,
-                           facecolor=DEEPCOLOR,
-                           head_width=0.07,
-                           head_length=0.15,
-                           edgecolor='white')
-        arc = Arc((x, y + d),
-                  width=r,
-                  height=r,
-                  lw=1,
-                  theta1=180,
-                  theta2=0,
-                  fill=False,
-                  zorder=4,
-                  color=DEEPCOLOR,
-                  capstyle='round',
-                  )
-        center_bkg = Circle((x, y + d),
-                            radius=0.035,
-                            color='white',
-                            )
-        center = Circle((x, y + d),
-                        radius=0.025,
-                        facecolor=DEEPCOLOR,
-                        )
-        self._mea_arc_patches.append(arc)
-        self._mea_point_patches += [center_bkg, arrow, center]
-
-    #########################################################################
-    # region # # # # processing-functions: decompose ins into graphical elements # # #
-    def _proc_su2(self, id_name, depth, pos, paras):
-        if id_name in ['x', 'y', 'z', 'h', 'id', 's', 't', 'p', 'u']:
-            fc = '#EE7057'
-            label = id_name.capitalize()
-        elif id_name in ['rx', 'ry', 'rz']:
-            fc = '#6366F1'
-            label = id_name.upper()
-        else:
-            fc = '#8C9197'
-            label = '?'
-
-        if id_name in ['rx', 'ry', 'rz', 'p']:
-            # too long to display: r'$\theta=$' + f'{paras:.3f}' (TODO)
-            para_txt = f'({paras:.3f})'
-        else:
-            para_txt = None
-
-        x = depth
-        y = self.used_qbit_y[pos]
-        self._gate_label(x=x, y=y, s=label)
-        self._para_label(x=x, y=y, para_txt=para_txt)
-        self._gate_bbox(x=x, y=y, fc=fc)
-
-    def _delay(self, depth, pos, paras, unit):
-        fc = BLUE
-
-        para_txt = '%d%s' % (paras, unit)
-
-        x = depth
-        y = self.used_qbit_y[pos]
-        xs = self._a * np.array([-1, 0, 1, -1, 0, 1, -1, 0]) / 4 + x
-        ys = self._a * np.array([1, 0, -1, -1, 0, 1, 1, 0]) / 3 + y
-        self._white_path_points.append(np.column_stack((xs, ys)))
-        self._para_label(x=x, y=y, para_txt=para_txt)
-        self._gate_bbox(x=x, y=y, fc=fc)
-
-    def _proc_ctrl(self, depth, ins: ControlledGate, ctrl_type: bool = True):
-        # control part
-        p0, p1 = np.max(ins.pos), np.min(ins.pos)
-        x0, x1 = self.used_qbit_y[p0], self.used_qbit_y[p1]
-        self._ctrl_wire_points.append([[depth, x1], [depth, x0]])
-
-        ctrl_pos = np.array(ins.ctrls)
-        for c in ctrl_pos:
-            x = self.used_qbit_y[c]
-            self._ctrl_points.append((depth, x, ctrl_type))
-
-        # target part
-        name = ins.name.lower()
-        if ins.ct_nums == (1, 1, 2) or name in mc_gate_names:
-            tar_name = ins.targ_name.lower()[-1]
-            pos = ins.targs if isinstance(ins.targs, int) else ins.targs[0]
-            x = self.used_qbit_y[pos]
-            if tar_name == 'x':
-                self._not_points.append((depth, x))
-            else:
-                self._proc_su2(tar_name, depth, pos, ins.paras)
-        elif name == 'cswap':
-            self._swap_points += [[depth, self.used_qbit_y[p]] for p in ins.targs]
-        elif name == 'ccx':
-            self._not_points.append((depth, self.used_qbit_y[ins.targs]))
-        else:
-            from quafu.elements.element_gates import ControlledU
-            assert isinstance(ins, ControlledU), f'unknown gate: {name}, {ins.__class__.__name__}'
-            self._process_ins(ins, append=False)
-
-    def _proc_swap(self, depth, pos, iswap: bool = False):
-        p1, p2 = pos
-        x1, x2 = self.used_qbit_y[p1], self.used_qbit_y[p2]
-        nodes = [[depth, x] for x in [x1, x2]]
-        self._swap_points += nodes
-        self._ctrl_wire_points.append([[depth, x1], [depth, x2]])
-        if iswap:
-            self._iswap_points += nodes
-
-    def _proc_barrier(self, depth, pos: list):
-        x0 = depth - self._barrier_width
-        x1 = depth + self._barrier_width
-
-        for p in pos:
-            y = self.used_qbit_y[p]
-            y0 = (y - 1 / 2)
-            y1 = (y + 1 / 2)
-            nodes = [[x0, y0], [x0, y1], [x1, y1], [x1, y0], [x0, y0]]
-            self._barrier_points.append(nodes)
-
-    def _proc_measure(self, depth, pos: int):
-        fc = GOLDEN
-        y = self.used_qbit_y[pos]
-        x = depth
-        self._gate_bbox(x, y, fc)
-        self._measure_label(x, y)
-
-        # TODO: decide whether to draw double wire for measurement
-        # y = pos + 0.02
-        # x0 = depth
-        # x1 = self.depth - 1 / 2
-        # self._h_wire_points.append([[x0, y], [x1, y]])
-    # endregion
-    #########################################################################
-
-    #########################################################################
-    # # # # # # # # # # # # # # rendering functions # # # # # # # # # # # # #
-    #########################################################################
-    def _render_h_wires(self):
-        h_lines = LineCollection(self._h_wire_points,
-                                 zorder=0,
-                                 colors=self._wire_color,
-                                 alpha=0.8,
-                                 linewidths=2,
-                                 )
-        plt.gca().add_collection(h_lines)
-
-    def _render_ctrl_wires(self):
-        v_lines = LineCollection(self._ctrl_wire_points,
-                                 zorder=0,
-                                 colors=self._light_blue,
-                                 alpha=0.8,
-                                 linewidths=4,
-                                 )
-        plt.gca().add_collection(v_lines)
-
-    def _render_closed_patch(self):
-        collection = PatchCollection(self._closed_patches,
-                                     match_original=True,
-                                     zorder=3,
-                                     ec=self._ec,
-                                     linewidths=0.5,
-                                     )
-        plt.gca().add_collection(collection)
-
-    def _render_ctrl_nodes(self):
-        circle_collection = []
-        r = self._a / 4
-        for x, y, ctrl in self._ctrl_points:
-            fc = '#3B82F6' if ctrl else 'white'
-            circle = Circle((x, y), radius=r, fc=fc)
-            circle_collection.append(circle)
-        circles = PatchCollection(circle_collection,
-                                  match_original=True,
-                                  zorder=5,
-                                  ec=self._ec,
-                                  linewidths=2,
-                                  )
-        plt.gca().add_collection(circles)
-
-    def _render_not_nodes(self):
-        points = []
-        rp = self._a * 0.3
-        r = self._a * 0.5
-
-        for x, y in self._not_points:
-            points.append([[x, y - rp], [x, y + rp]])
-            points.append([[x - rp, y], [x + rp, y]])
-            circle = Circle((x, y), radius=r, lw=1,
-                            fc='#3B82F6')
-            self._closed_patches.append(circle)
-
-        collection = LineCollection(points,
-                                    zorder=5,
-                                    colors='white',
-                                    linewidths=2,
-                                    capstyle='round',
-                                    )
-        plt.gca().add_collection(collection)
-
-    def _render_swap_nodes(self):
-        points = []
-        r = self._a / (4 ** (1 / 2))
-        for x, y in self._swap_points:
-            points.append([[x - r, y - r], [x + r, y + r]])
-            points.append([[x + r, y - r], [x - r, y + r]])
-        collection = LineCollection(points,
-                                    zorder=5,
-                                    colors='#3B82F6',
-                                    linewidths=4,
-                                    capstyle='round',
-                                    )
-        plt.gca().add_collection(collection)
-
-        # iswap-cirlces
-        i_circles = []
-        for x, y in self._iswap_points:
-            circle = Circle((x, y), radius=2 ** (1 / 2) * r, lw=3,
-                            ec='#3B82F6', fill=False)
-            i_circles.append(circle)
-        collection = PatchCollection(i_circles,
-                                     match_original=True,
-                                     zorder=5,
-                                     )
-        plt.gca().add_collection(collection)
-
-    def _render_measure(self):
-        stroke = pe.withStroke(linewidth=4, foreground='white')
-        arcs = PatchCollection(self._mea_arc_patches,
-                               match_original=True,
-                               capstyle='round',
-                               zorder=4)
-        arcs.set_path_effects([stroke])
-
-        plt.gca().add_collection(arcs)
-        pointers = PatchCollection(self._mea_point_patches,  # note the order
-                                   match_original=True,
-                                   zorder=5,
-                                   facecolors=DEEPCOLOR,
-                                   linewidths=2,
-                                   )
-        plt.gca().add_collection(pointers)
-
-    def _render_barrier(self):
-        barrier = PolyCollection(self._barrier_points,
-                                 closed=True,
-                                 fc='lightgray',
-                                 hatch='///',
-                                 zorder=4)
-        plt.gca().add_collection(barrier)
-
-    def _render_txt(self):
-        for txt in self._text_list:
-            plt.gca().add_artist(txt)
-
-    def _render_white_path(self):
-        path_collection = PathCollection([Path(points) for points in self._white_path_points],
-                                         facecolor='none',
-                                         edgecolor='white',
-                                         zorder=4,
-                                         linewidth=2)
-        plt.gca().add_collection(path_collection)
-
-    def _render_circuit(self):
-        self._render_h_wires()
-        self._render_ctrl_wires()
-        self._render_ctrl_nodes()
-        self._render_not_nodes()
-
-        self._render_swap_nodes()
-        self._render_measure()
-        self._render_barrier()
-        self._render_closed_patch()
-        self._render_white_path()
-        self._render_txt()
-
-=======
-# (C) Copyright 2023 Beijing Academy of Quantum Information Sciences
-#
-# Licensed under the Apache License, Version 2.0 (the "License");
-# you may not use this file except in compliance with the License.
-# You may obtain a copy of the License at
-#
-#    http://www.apache.org/licenses/LICENSE-2.0
-#
-# Unless required by applicable law or agreed to in writing, software
-# distributed under the License is distributed on an "AS IS" BASIS,
-# WITHOUT WARRANTIES OR CONDITIONS OF ANY KIND, either express or implied.
-# See the License for the specific language governing permissions and
-# limitations under the License.
-
-import matplotlib.patheffects as pe
-import matplotlib.pyplot as plt
-import numpy as np
-from matplotlib.collections import PolyCollection, PatchCollection, LineCollection
-from matplotlib.patches import Circle, Arc
-from matplotlib.text import Text
-from quafu.elements import Instruction, ControlledGate
-from typing import Dict
-
-# this line for developers only
-# from quafu.circuits.quantum_circuit import QuantumCircuit
-
-line_args = {}
-box_args = {}
-
-DEEPCOLOR = '#0C161F'
-BLUE = '#1f77b4'
-ORANGE = '#ff7f0e'
-GREEN = '#2ca02c'
-GOLDEN = '#FFB240'
-GARNET = '#C0392B'
-
-"""
-layers(zorder):
-
-0: figure
-1: bkg box
-2: wires
-3: closed patches
-4: white bkg for label/text
-5: labels
-"""
-
-su2_gate_names = ['x', 'y', 'z', 'id', 'w',
-                  'h', 't', 'tdg', 's', 'sdg', 'sx', 'sy', 'sw', 'sxdg', 'sydg', 'swdg',
-                  'p',
-                  'rx', 'ry', 'rz',
-                  ]
-
-swap_gate_names = ['swap', 'iswap']
-r2_gate_names = ['rxx', 'ryy', 'rzz']
-c2_gate_names = ['cp', 'cs', 'ct', 'cx', 'cy', 'cz']
-c3_gate_names = ['fredkin', 'toffoli']
-mc_gate_names = ['mcx', 'mcy', 'mcz']
-operation_names = ['barrier', 'delay']
-
-
-class CircuitPlotManager:
-    """
-    A class to manage the plotting of quantum circuits.
-    Stores style parameters and provides functions to plot.
-
-    To be initialized when circuit.plot() is called.
-    """
-    # colors
-    _wire_color = '#FF0000'
-    _light_blue = '#3B82F6'
-    _ec = DEEPCOLOR
-
-    _wire_lw = 1.5
-
-    _a_inch = 2 / 2.54  # physical lattice constant in inch
-    _a = 0.5  # box width and height, unit: ax
-    _barrier_width = _a / 3  # barrier width
-
-    _stroke = pe.withStroke(linewidth=2, foreground='white')
-
-    def __init__(self, qc):
-        """
-        Processing graphical info from a quantum circuit, decompose every
-        gate/instruction into graphical elements and send the latter into
-        corresponding containers.
-
-        At present quantum gates and barriers are stored as a list. In the
-        near future the circuit will be stored as a graph or graph-like object,
-        procedure will be much simplified, and more functions will be developed.
-        (TODO)
-        """
-        # step0: containers of graphical elements
-
-        self._h_wire_points = []
-        self._ctrl_wire_points = []
-
-        self._closed_patches = []
-        self._mea_arc_patches = []
-        self._mea_point_patches = []
-
-        self._ctrl_points = []
-        self._not_points = []
-        self._swap_points = []
-        self._iswap_points = []
-        self._barrier_points = []
-
-        self._text_list = []
-
-        # step0: mapping y-coordinate of used-qubits
-        qubits_used = qc.used_qubits
-        self.used_qbit_num = len(qubits_used)
-        self.used_qbit_y = {iq: y for y, iq in enumerate(qubits_used)}
-
-        # step1: process gates/instructions
-        self.dorders = np.zeros(qc.num, dtype=int)
-        for gate in qc.gates:
-            assert isinstance(gate, Instruction)
-            self._process_ins(gate)
-
-        self.depth = np.max(self.dorders) + 1
-
-        for q, c in qc.measures.items():
-            self._proc_measure(self.depth - 1, q)
-
-        # step2: initialize bit-label
-        self.q_label = {y: r'$|q_{%d}\rangle$' % i for i, y in self.used_qbit_y.items()}
-        self.c_label = {self.used_qbit_y[iq]: r'c_{%d}' % ic for iq, ic in qc.measures.items()}
-
-        # step3: figure coordination
-        self.xs = np.arange(-3 / 2, self.depth + 3 / 2)
-        self.ys = np.arange(-2, self.used_qbit_num + 1 / 2)
-
-    def __call__(self,
-                 title=None,
-                 init_labels=None,
-                 end_labels=None,
-                 save_path: str = None,
-                 show: bool = False,
-                 *args,
-                 **kwargs):
-        """
-        :param title
-        :param init_labels: dict, {qbit: label}
-        :param end_labels: dict, {qbit: label}
-        :param save_path: str, path to save the figure
-        :param show: bool, whether to show the figure
-        :param args:
-        :param kwargs:
-
-        More customization will be supported in the future.(TODO)
-        """
-        # Not supported by patch collections?
-        # if 'xkcd' in kwargs:
-        #     import random
-        #     plt.gca().xkcd(randomness=random.randint(0, 1000))
-        if title is not None:
-            title = Text((self.xs[0] + self.xs[-1]) / 2, -0.8,
-                         title,
-                         size=30,
-                         ha='center', va='baseline')
-            self._text_list.append(title)
-
-        # initialize a figure
-        _size_x = self._a_inch * abs(self.xs[-1] - self.xs[0])
-        _size_y = self._a_inch * abs(self.ys[-1] - self.ys[0])
-        fig = plt.figure(figsize=(_size_x, _size_y))  # inch
-        ax = fig.add_axes([0, 0, 1, 1],
-                          aspect=1,
-                          xlim=[self.xs[0], self.xs[-1]],
-                          ylim=[self.ys[0], self.ys[-1]],
-                          )
-        ax.axis('off')
-        ax.invert_yaxis()
-
-        self._circuit_wires()
-        self._inits_label(labels=init_labels)
-        self._measured_label(labels=end_labels)
-        self._render_circuit()
-
-        if save_path is not None:
-            plt.savefig(save_path, dpi=300, bbox_inches='tight')
-        if show:
-            plt.show()
-
-    def _process_ins(self, ins: Instruction, append: bool = True):
-        name = ins.name
-        assert name in Instruction.ins_classes, 'If this should occur, please report a bug.'
-
-        name = name.lower()
-        _which = slice(np.min(ins.pos), np.max(ins.pos) + 1)
-        depth = np.max(self.dorders[_which])
-        paras = ins.paras
-
-        if name == 'barrier':
-            self._proc_barrier(depth, ins.pos)
-        elif name == 'measure':
-            self._proc_measure(depth, ins.pos)
-        elif name in su2_gate_names:
-            self._proc_su2(name, depth, ins.pos, paras)
-        elif name in swap_gate_names:
-            self._proc_swap(depth, ins.pos, name == 'iswap')
-        elif name in r2_gate_names:
-            # TODO: combine into one box
-            self._ctrl_wire_points.append([[depth, ins.pos[0]], [depth, ins.pos[1]]])
-            self._proc_su2(name[:-1], depth, ins.pos[0], paras)
-            self._proc_su2(name[:-1], depth, ins.pos[1], paras)
-        elif isinstance(ins, ControlledGate):
-            self._proc_ctrl(depth, ins)
-        else:
-            raise NotImplementedError(f'Gate {name} is not supported yet.\n'
-                                      f'If this should occur, please report a bug.')
-        if append:
-            self.dorders[_which] = depth + 1
-
-    #########################################################################
-    # Helper functions for processing gates/instructions into graphical
-    # elements. Add only points data of for the following collection-wise
-    # plotting if possible, create a patch otherwise.
-    #########################################################################
-    def _circuit_wires(self):
-        """
-        plot horizontal circuit wires
-        """
-        for pos, y in self.used_qbit_y.items():
-            x0 = self.xs[0] + 1
-            x1 = self.xs[-1] - 1
-            self._h_wire_points.append([[x0, y], [x1, y]])
-
-    def _inits_label(self, labels: Dict[int, str] = None):
-        """ qubit-labeling """
-        if labels is None:
-            labels = self.q_label
-
-        for i, label in labels.items():
-            txt = Text(-2 / 3, i,
-                       label,
-                       size=18,
-                       color=DEEPCOLOR,
-                       ha='right',
-                       va='center',
-                       )
-            self._text_list.append(txt)
-
-    def _measured_label(self, labels: Dict[int, str] = None):
-        """ measured qubit-labeling """
-        if labels is None:
-            labels = self.c_label
-
-        for i, label in labels.items():
-            label = r'$%s$' % label
-            txt = Text(self.xs[-1] - 3 / 4, i,
-                       label,
-                       size=18,
-                       color=DEEPCOLOR,
-                       ha='left',
-                       va='center',
-                       )
-            self._text_list.append(txt)
-
-    def _gate_bbox(self, x, y, fc: str):
-        """ Single qubit gate box """
-        a = self._a
-        from matplotlib.patches import FancyBboxPatch
-        bbox = FancyBboxPatch((-a / 2 + x, -a / 2 + y), a, a,  # this warning belongs to matplotlib
-                              boxstyle=f'round, pad={0.2 * a}',
-                              edgecolor=DEEPCOLOR,
-                              facecolor=fc,
-                              )
-        self._closed_patches.append(bbox)
-
-    def _gate_label(self, x, y, s):
-        if not s:
-            return None
-        _dy = 0.05
-        text = Text(x, y + _dy,
-                    s,
-                    size=24,
-                    color=DEEPCOLOR,
-                    ha='center',
-                    va='center',
-                    )
-        text.set_path_effects([self._stroke])
-        self._text_list.append(text)
-
-    def _para_label(self, x, y, para_txt):
-        """ label parameters """
-        if not para_txt:
-            return None
-        _dx = 0
-        text = Text(x + _dx, y + 0.8 * self._a,
-                    para_txt,
-                    size=12,
-                    color=DEEPCOLOR,
-                    ha='center',
-                    va='top',
-                    )
-        self._text_list.append(text)
-
-    def _measure_label(self, x, y):
-        from matplotlib.patches import FancyArrow
-        a = self._a
-        r = 1.1 * a
-        d = 1.2 * a / 3.5
-
-        arrow = FancyArrow(x=x,
-                           y=y + d,
-                           dx=0.15,
-                           dy=-0.35,
-                           width=0.04,
-                           facecolor=DEEPCOLOR,
-                           head_width=0.07,
-                           head_length=0.15,
-                           edgecolor='white')
-        arc = Arc((x, y + d),
-                  width=r,
-                  height=r,
-                  lw=1,
-                  theta1=180,
-                  theta2=0,
-                  fill=False,
-                  zorder=4,
-                  color=DEEPCOLOR,
-                  capstyle='round',
-                  )
-        center_bkg = Circle((x, y + d),
-                            radius=0.035,
-                            color='white',
-                            )
-        center = Circle((x, y + d),
-                        radius=0.025,
-                        facecolor=DEEPCOLOR,
-                        )
-        self._mea_arc_patches.append(arc)
-        self._mea_point_patches += [center_bkg, arrow, center]
-
-    #########################################################################
-    # region # # # # processing-functions: decompose ins into graphical elements # # #
-    def _proc_su2(self, id_name, depth, pos, paras):
-        if id_name in ['x', 'y', 'z', 'h', 'id', 's', 't', 'p', 'w']:
-            fc = '#EE7057'
-            label = id_name.capitalize()[0]
-        elif id_name in ['sw', 'swdg', 'sx', 'sxdg', 'sy', 'sydg']:
-            fc = '#EE7057'
-            if id_name[-2:] == 'dg':
-                label = r'$\sqrt{%s}^\dagger$' % id_name[1]
-            else:
-                label = r'$\sqrt{%s}$' % id_name[1]
-        elif id_name in ['sdg', 'tdg']:
-            fc = '#EE7057'
-            label = id_name[0] + r'$^\dagger$'
-        elif id_name in ['rx', 'ry', 'rz']:
-            fc = '#6366F1'
-            label = id_name.upper()
-        else:
-            fc = '#8C9197'
-            label = '?'
-            print(f'Label of {id_name} gate is not supported yet.\n')
-
-        if id_name in ['rx', 'ry', 'rz', 'p']:
-            # too long to display: r'$\theta=$' + f'{paras:.3f}' (TODO)
-            para_txt = f'({paras:.3f})'
-        else:
-            para_txt = None
-
-        x = depth
-        y = self.used_qbit_y[pos]
-        self._gate_label(x=x, y=y, s=label)
-        self._para_label(x=x, y=y, para_txt=para_txt)
-        self._gate_bbox(x=x, y=y, fc=fc)
-
-    def _proc_ctrl(self, depth, ins: ControlledGate, ctrl_type: bool = True):
-        # control part
-        p0, p1 = np.max(ins.pos), np.min(ins.pos)
-        x0, x1 = self.used_qbit_y[p0], self.used_qbit_y[p1]
-        self._ctrl_wire_points.append([[depth, x1], [depth, x0]])
-
-        ctrl_pos = np.array(ins.ctrls)
-        for c in ctrl_pos:
-            x = self.used_qbit_y[c]
-            self._ctrl_points.append((depth, x, ctrl_type))
-
-        # target part
-        name = ins.name.lower()
-        if ins.ct_nums == (1, 1, 2) or name in mc_gate_names:
-            tar_name = ins.targ_name.lower()[-1]
-            pos = ins.targs if isinstance(ins.targs, int) else ins.targs[0]
-            x = self.used_qbit_y[pos]
-            if tar_name == 'x':
-                self._not_points.append((depth, x))
-            else:
-                self._proc_su2(tar_name, depth, pos, ins.paras)
-        elif name == 'cswap':
-            self._swap_points += [[depth, self.used_qbit_y[p]] for p in ins.targs]
-        elif name == 'ccx':
-            self._not_points.append((depth, self.used_qbit_y[ins.targs[0]]))
-        else:
-            from quafu.elements.element_gates import ControlledU
-            assert isinstance(ins, ControlledU), f'unknown gate: {name}, {ins.__class__.__name__}'
-            self._process_ins(ins, append=False)
-
-    def _proc_swap(self, depth, pos, iswap: bool = False):
-        p1, p2 = pos
-        x1, x2 = self.used_qbit_y[p1], self.used_qbit_y[p2]
-        nodes = [[depth, x] for x in [x1, x2]]
-        self._swap_points += nodes
-        self._ctrl_wire_points.append([[depth, x1], [depth, x2]])
-        if iswap:
-            self._iswap_points += nodes
-
-    def _proc_barrier(self, depth, pos: list):
-        x0 = depth - self._barrier_width
-        x1 = depth + self._barrier_width
-
-        for p in pos:
-            y = self.used_qbit_y[p]
-            y0 = (y - 1 / 2)
-            y1 = (y + 1 / 2)
-            nodes = [[x0, y0], [x0, y1], [x1, y1], [x1, y0], [x0, y0]]
-            self._barrier_points.append(nodes)
-
-    def _proc_measure(self, depth, pos: int):
-        fc = GOLDEN
-        y = self.used_qbit_y[pos]
-        x = depth
-        self._gate_bbox(x, y, fc)
-        self._measure_label(x, y)
-
-        # TODO: decide whether to draw double wire for measurement
-        # y = pos + 0.02
-        # x0 = depth
-        # x1 = self.depth - 1 / 2
-        # self._h_wire_points.append([[x0, y], [x1, y]])
-    # endregion
-    #########################################################################
-
-    #########################################################################
-    # # # # # # # # # # # # # # rendering functions # # # # # # # # # # # # #
-    #########################################################################
-    def _render_h_wires(self):
-        h_lines = LineCollection(self._h_wire_points,
-                                 zorder=0,
-                                 colors=self._wire_color,
-                                 alpha=0.8,
-                                 linewidths=2,
-                                 )
-        plt.gca().add_collection(h_lines)
-
-    def _render_ctrl_wires(self):
-        v_lines = LineCollection(self._ctrl_wire_points,
-                                 zorder=0,
-                                 colors=self._light_blue,
-                                 alpha=0.8,
-                                 linewidths=4,
-                                 )
-        plt.gca().add_collection(v_lines)
-
-    def _render_closed_patch(self):
-        collection = PatchCollection(self._closed_patches,
-                                     match_original=True,
-                                     zorder=3,
-                                     ec=self._ec,
-                                     linewidths=0.5,
-                                     )
-        plt.gca().add_collection(collection)
-
-    def _render_ctrl_nodes(self):
-        circle_collection = []
-        r = self._a / 4
-        for x, y, ctrl in self._ctrl_points:
-            fc = '#3B82F6' if ctrl else 'white'
-            circle = Circle((x, y), radius=r, fc=fc)
-            circle_collection.append(circle)
-        circles = PatchCollection(circle_collection,
-                                  match_original=True,
-                                  zorder=5,
-                                  ec=self._ec,
-                                  linewidths=2,
-                                  )
-        plt.gca().add_collection(circles)
-
-    def _render_not_nodes(self):
-        points = []
-        rp = self._a * 0.3
-        r = self._a * 0.5
-
-        for x, y in self._not_points:
-            points.append([[x, y - rp], [x, y + rp]])
-            points.append([[x - rp, y], [x + rp, y]])
-            circle = Circle((x, y), radius=r, lw=1,
-                            fc='#3B82F6')
-            self._closed_patches.append(circle)
-
-        collection = LineCollection(points,
-                                    zorder=5,
-                                    colors='white',
-                                    linewidths=2,
-                                    capstyle='round',
-                                    )
-        plt.gca().add_collection(collection)
-
-    def _render_swap_nodes(self):
-        points = []
-        r = self._a / (4 ** (1 / 2))
-        for x, y in self._swap_points:
-            points.append([[x - r, y - r], [x + r, y + r]])
-            points.append([[x + r, y - r], [x - r, y + r]])
-        collection = LineCollection(points,
-                                    zorder=5,
-                                    colors='#3B82F6',
-                                    linewidths=4,
-                                    capstyle='round',
-                                    )
-        plt.gca().add_collection(collection)
-
-        # iswap-cirlces
-        i_circles = []
-        for x, y in self._iswap_points:
-            circle = Circle((x, y), radius=2 ** (1 / 2) * r, lw=3,
-                            ec='#3B82F6', fill=False)
-            i_circles.append(circle)
-        collection = PatchCollection(i_circles,
-                                     match_original=True,
-                                     zorder=5,
-                                     )
-        plt.gca().add_collection(collection)
-
-    def _render_measure(self):
-        stroke = pe.withStroke(linewidth=4, foreground='white')
-        arcs = PatchCollection(self._mea_arc_patches,
-                               match_original=True,
-                               capstyle='round',
-                               zorder=4)
-        arcs.set_path_effects([stroke])
-
-        plt.gca().add_collection(arcs)
-        pointers = PatchCollection(self._mea_point_patches,  # note the order
-                                   match_original=True,
-                                   zorder=5,
-                                   facecolors=DEEPCOLOR,
-                                   linewidths=2,
-                                   )
-        plt.gca().add_collection(pointers)
-
-    def _render_barrier(self):
-        barrier = PolyCollection(self._barrier_points,
-                                 closed=True,
-                                 fc='lightgray',
-                                 hatch='///',
-                                 zorder=4)
-        plt.gca().add_collection(barrier)
-
-    def _render_txt(self):
-        for txt in self._text_list:
-            plt.gca().add_artist(txt)
-
-    def _render_circuit(self):
-        self._render_h_wires()
-        self._render_ctrl_wires()
-        self._render_ctrl_nodes()
-        self._render_not_nodes()
-
-        self._render_swap_nodes()
-        self._render_measure()
-        self._render_barrier()
-        self._render_closed_patch()
-        self._render_txt()
->>>>>>> 4f72d51a
+# (C) Copyright 2023 Beijing Academy of Quantum Information Sciences
+#
+# Licensed under the Apache License, Version 2.0 (the "License");
+# you may not use this file except in compliance with the License.
+# You may obtain a copy of the License at
+#
+#    http://www.apache.org/licenses/LICENSE-2.0
+#
+# Unless required by applicable law or agreed to in writing, software
+# distributed under the License is distributed on an "AS IS" BASIS,
+# WITHOUT WARRANTIES OR CONDITIONS OF ANY KIND, either express or implied.
+# See the License for the specific language governing permissions and
+# limitations under the License.
+
+import matplotlib.patheffects as pe
+import matplotlib.pyplot as plt
+import numpy as np
+from matplotlib.collections import PolyCollection, PatchCollection, LineCollection
+from matplotlib.patches import Circle, Arc
+from matplotlib.text import Text
+from quafu.elements import Instruction, ControlledGate
+from typing import Dict
+
+from matplotlib.path import Path
+from matplotlib.patches import PathPatch
+from matplotlib.collections import PathCollection
+# this line for developers only
+# from quafu.circuits.quantum_circuit import QuantumCircuit
+
+line_args = {}
+box_args = {}
+
+DEEPCOLOR = '#0C161F'
+BLUE = '#1f77b4'
+ORANGE = '#ff7f0e'
+GREEN = '#2ca02c'
+GOLDEN = '#FFB240'
+GARNET = '#C0392B'
+
+"""
+layers(zorder):
+
+0: figure
+1: bkg box
+2: wires
+3: closed patches
+4: white bkg for label/text
+5: labels
+"""
+
+su2_gate_names = ['x', 'y', 'z', 'id', 'w',
+                  'h', 't', 'tdg', 's', 'sdg', 'sx', 'sy', 'sw', 'sxdg', 'sydg', 'swdg',
+                  'p',
+                  'rx', 'ry', 'rz',
+                  ]
+
+swap_gate_names = ['swap', 'iswap']
+r2_gate_names = ['rxx', 'ryy', 'rzz']
+c2_gate_names = ['cp', 'cs', 'ct', 'cx', 'cy', 'cz']
+c3_gate_names = ['fredkin', 'toffoli']
+mc_gate_names = ['mcx', 'mcy', 'mcz']
+operation_names = ['barrier', 'delay']
+
+
+class CircuitPlotManager:
+    """
+    A class to manage the plotting of quantum circuits.
+    Stores style parameters and provides functions to plot.
+
+    To be initialized when circuit.plot() is called.
+    """
+    # colors
+    _wire_color = '#FF0000'
+    _light_blue = '#3B82F6'
+    _ec = DEEPCOLOR
+
+    _wire_lw = 1.5
+
+    _a_inch = 2 / 2.54  # physical lattice constant in inch
+    _a = 0.5  # box width and height, unit: ax
+    _barrier_width = _a / 3  # barrier width
+
+    _stroke = pe.withStroke(linewidth=2, foreground='white')
+
+    def __init__(self, qc):
+        """
+        Processing graphical info from a quantum circuit, decompose every
+        gate/instruction into graphical elements and send the latter into
+        corresponding containers.
+
+        At present quantum gates and barriers are stored as a list. In the
+        near future the circuit will be stored as a graph or graph-like object,
+        procedure will be much simplified, and more functions will be developed.
+        (TODO)
+        """
+        # step0: containers of graphical elements
+
+        self._h_wire_points = []
+        self._ctrl_wire_points = []
+
+        self._closed_patches = []
+        self._mea_arc_patches = []
+        self._mea_point_patches = []
+
+        self._ctrl_points = []
+        self._not_points = []
+        self._swap_points = []
+        self._iswap_points = []
+        self._barrier_points = []
+        self._white_path_points = []
+
+        self._text_list = []
+
+        # step0: mapping y-coordinate of used-qubits
+        qubits_used = qc.used_qubits
+        self.used_qbit_num = len(qubits_used)
+        self.used_qbit_y = {iq: y for y, iq in enumerate(qubits_used)}
+
+        # step1: process gates/instructions
+        self.dorders = np.zeros(qc.num, dtype=int)
+        for gate in qc.gates:
+            assert isinstance(gate, Instruction)
+            self._process_ins(gate)
+
+        self.depth = np.max(self.dorders) + 1
+
+        for q, c in qc.measures.items():
+            self._proc_measure(self.depth - 1, q)
+
+        # step2: initialize bit-label
+        self.q_label = {y: r'$|q_{%d}\rangle$' % i for i, y in self.used_qbit_y.items()}
+        self.c_label = {self.used_qbit_y[iq]: r'c_{%d}' % ic for iq, ic in qc.measures.items()}
+
+        # step3: figure coordination
+        self.xs = np.arange(-3 / 2, self.depth + 3 / 2)
+        self.ys = np.arange(-2, self.used_qbit_num + 1 / 2)
+
+    def __call__(self,
+                 title=None,
+                 init_labels=None,
+                 end_labels=None,
+                 save_path: str = None,
+                 show: bool = False,
+                 *args,
+                 **kwargs):
+        """
+        :param title
+        :param init_labels: dict, {qbit: label}
+        :param end_labels: dict, {qbit: label}
+        :param save_path: str, path to save the figure
+        :param show: bool, whether to show the figure
+        :param args:
+        :param kwargs:
+
+        More customization will be supported in the future.(TODO)
+        """
+        # Not supported by patch collections?
+        # if 'xkcd' in kwargs:
+        #     import random
+        #     plt.gca().xkcd(randomness=random.randint(0, 1000))
+        if title is not None:
+            title = Text((self.xs[0] + self.xs[-1]) / 2, -0.8,
+                         title,
+                         size=30,
+                         ha='center', va='baseline')
+            self._text_list.append(title)
+
+        # initialize a figure
+        _size_x = self._a_inch * abs(self.xs[-1] - self.xs[0])
+        _size_y = self._a_inch * abs(self.ys[-1] - self.ys[0])
+        fig = plt.figure(figsize=(_size_x, _size_y))  # inch
+        ax = fig.add_axes([0, 0, 1, 1],
+                          aspect=1,
+                          xlim=[self.xs[0], self.xs[-1]],
+                          ylim=[self.ys[0], self.ys[-1]],
+                          )
+        ax.axis('off')
+        ax.invert_yaxis()
+
+        self._circuit_wires()
+        self._inits_label(labels=init_labels)
+        self._measured_label(labels=end_labels)
+        self._render_circuit()
+
+        if save_path is not None:
+            plt.savefig(save_path, dpi=300, bbox_inches='tight')
+        if show:
+            plt.show()
+
+    def _process_ins(self, ins: Instruction, append: bool = True):
+        name = ins.name
+        assert name in Instruction.ins_classes, 'If this should occur, please report a bug.'
+
+        name = name.lower()
+        _which = slice(np.min(ins.pos), np.max(ins.pos) + 1)
+        depth = np.max(self.dorders[_which])
+        paras = ins.paras
+
+        if name == 'barrier':
+            self._proc_barrier(depth, ins.pos)
+        elif name == 'measure':
+            self._proc_measure(depth, ins.pos)
+        elif name in su2_gate_names:
+            self._proc_su2(name, depth, ins.pos, paras)
+        elif name in swap_gate_names:
+            self._proc_swap(depth, ins.pos, name == 'iswap')
+        elif name in r2_gate_names:
+            # TODO: combine into one box
+            self._ctrl_wire_points.append([[depth, ins.pos[0]], [depth, ins.pos[1]]])
+            self._proc_su2(name[:-1], depth, ins.pos[0], paras)
+            self._proc_su2(name[:-1], depth, ins.pos[1], paras)
+        elif isinstance(ins, ControlledGate):
+            self._proc_ctrl(depth, ins)
+        elif name == 'delay':
+            self._delay(depth, ins.pos, ins.duration, ins.unit)
+        else:
+            raise NotImplementedError(f'Gate {name} is not supported yet.\n'
+                                      f'If this should occur, please report a bug.')
+        if append:
+            self.dorders[_which] = depth + 1
+
+    #########################################################################
+    # Helper functions for processing gates/instructions into graphical
+    # elements. Add only points data of for the following collection-wise
+    # plotting if possible, create a patch otherwise.
+    #########################################################################
+    def _circuit_wires(self):
+        """
+        plot horizontal circuit wires
+        """
+        for pos, y in self.used_qbit_y.items():
+            x0 = self.xs[0] + 1
+            x1 = self.xs[-1] - 1
+            self._h_wire_points.append([[x0, y], [x1, y]])
+
+    def _inits_label(self, labels: Dict[int, str] = None):
+        """ qubit-labeling """
+        if labels is None:
+            labels = self.q_label
+
+        for i, label in labels.items():
+            txt = Text(-2 / 3, i,
+                       label,
+                       size=18,
+                       color=DEEPCOLOR,
+                       ha='right',
+                       va='center',
+                       )
+            self._text_list.append(txt)
+
+    def _measured_label(self, labels: Dict[int, str] = None):
+        """ measured qubit-labeling """
+        if labels is None:
+            labels = self.c_label
+
+        for i, label in labels.items():
+            label = r'$%s$' % label
+            txt = Text(self.xs[-1] - 3 / 4, i,
+                       label,
+                       size=18,
+                       color=DEEPCOLOR,
+                       ha='left',
+                       va='center',
+                       )
+            self._text_list.append(txt)
+
+    def _gate_bbox(self, x, y, fc: str):
+        """ Single qubit gate box """
+        a = self._a
+        from matplotlib.patches import FancyBboxPatch
+        bbox = FancyBboxPatch((-a / 2 + x, -a / 2 + y), a, a,  # this warning belongs to matplotlib
+                              boxstyle=f'round, pad={0.2 * a}',
+                              edgecolor=DEEPCOLOR,
+                              facecolor=fc,
+                              )
+        self._closed_patches.append(bbox)
+
+    def _gate_label(self, x, y, s):
+        if not s:
+            return None
+        _dy = 0.05
+        text = Text(x, y + _dy,
+                    s,
+                    size=24,
+                    color=DEEPCOLOR,
+                    ha='center',
+                    va='center',
+                    )
+        text.set_path_effects([self._stroke])
+        self._text_list.append(text)
+
+    def _para_label(self, x, y, para_txt):
+        """ label parameters """
+        if not para_txt:
+            return None
+        _dx = 0
+        text = Text(x + _dx, y + 0.8 * self._a,
+                    para_txt,
+                    size=12,
+                    color=DEEPCOLOR,
+                    ha='center',
+                    va='top',
+                    )
+        self._text_list.append(text)
+
+    def _measure_label(self, x, y):
+        from matplotlib.patches import FancyArrow
+        a = self._a
+        r = 1.1 * a
+        d = 1.2 * a / 3.5
+
+        arrow = FancyArrow(x=x,
+                           y=y + d,
+                           dx=0.15,
+                           dy=-0.35,
+                           width=0.04,
+                           facecolor=DEEPCOLOR,
+                           head_width=0.07,
+                           head_length=0.15,
+                           edgecolor='white')
+        arc = Arc((x, y + d),
+                  width=r,
+                  height=r,
+                  lw=1,
+                  theta1=180,
+                  theta2=0,
+                  fill=False,
+                  zorder=4,
+                  color=DEEPCOLOR,
+                  capstyle='round',
+                  )
+        center_bkg = Circle((x, y + d),
+                            radius=0.035,
+                            color='white',
+                            )
+        center = Circle((x, y + d),
+                        radius=0.025,
+                        facecolor=DEEPCOLOR,
+                        )
+        self._mea_arc_patches.append(arc)
+        self._mea_point_patches += [center_bkg, arrow, center]
+
+    #########################################################################
+    # region # # # # processing-functions: decompose ins into graphical elements # # #
+    def _proc_su2(self, id_name, depth, pos, paras):
+        if id_name in ['x', 'y', 'z', 'h', 'id', 's', 't', 'p', 'w']:
+            fc = '#EE7057'
+            label = id_name.capitalize()[0]
+        elif id_name in ['sw', 'swdg', 'sx', 'sxdg', 'sy', 'sydg']:
+            fc = '#EE7057'
+            if id_name[-2:] == 'dg':
+                label = r'$\sqrt{%s}^\dagger$' % id_name[1]
+            else:
+                label = r'$\sqrt{%s}$' % id_name[1]
+        elif id_name in ['sdg', 'tdg']:
+            fc = '#EE7057'
+            label = id_name[0] + r'$^\dagger$'
+        elif id_name in ['rx', 'ry', 'rz']:
+            fc = '#6366F1'
+            label = id_name.upper()
+        else:
+            fc = '#8C9197'
+            label = '?'
+
+        if id_name in ['rx', 'ry', 'rz', 'p']:
+            # too long to display: r'$\theta=$' + f'{paras:.3f}' (TODO)
+            para_txt = f'({paras:.3f})'
+        else:
+            para_txt = None
+
+        x = depth
+        y = self.used_qbit_y[pos]
+        self._gate_label(x=x, y=y, s=label)
+        self._para_label(x=x, y=y, para_txt=para_txt)
+        self._gate_bbox(x=x, y=y, fc=fc)
+
+    def _delay(self, depth, pos, paras, unit):
+        fc = BLUE
+
+        para_txt = '%d%s' % (paras, unit)
+
+        x = depth
+        y = self.used_qbit_y[pos]
+        xs = self._a * np.array([-1, 0, 1, -1, 0, 1, -1, 0]) / 4 + x
+        ys = self._a * np.array([1, 0, -1, -1, 0, 1, 1, 0]) / 3 + y
+        self._white_path_points.append(np.column_stack((xs, ys)))
+        self._para_label(x=x, y=y, para_txt=para_txt)
+        self._gate_bbox(x=x, y=y, fc=fc)
+
+    def _proc_ctrl(self, depth, ins: ControlledGate, ctrl_type: bool = True):
+        # control part
+        p0, p1 = np.max(ins.pos), np.min(ins.pos)
+        x0, x1 = self.used_qbit_y[p0], self.used_qbit_y[p1]
+        self._ctrl_wire_points.append([[depth, x1], [depth, x0]])
+
+        ctrl_pos = np.array(ins.ctrls)
+        for c in ctrl_pos:
+            x = self.used_qbit_y[c]
+            self._ctrl_points.append((depth, x, ctrl_type))
+
+        # target part
+        name = ins.name.lower()
+        if ins.ct_nums == (1, 1, 2) or name in mc_gate_names:
+            tar_name = ins.targ_name.lower()[-1]
+            pos = ins.targs if isinstance(ins.targs, int) else ins.targs[0]
+            x = self.used_qbit_y[pos]
+            if tar_name == 'x':
+                self._not_points.append((depth, x))
+            else:
+                self._proc_su2(tar_name, depth, pos, ins.paras)
+        elif name == 'cswap':
+            self._swap_points += [[depth, self.used_qbit_y[p]] for p in ins.targs]
+        elif name == 'ccx':
+            self._not_points.append((depth, self.used_qbit_y[ins.targs[0]]))
+        else:
+            from quafu.elements.element_gates import ControlledU
+            assert isinstance(ins, ControlledU), f'unknown gate: {name}, {ins.__class__.__name__}'
+            self._process_ins(ins, append=False)
+
+    def _proc_swap(self, depth, pos, iswap: bool = False):
+        p1, p2 = pos
+        x1, x2 = self.used_qbit_y[p1], self.used_qbit_y[p2]
+        nodes = [[depth, x] for x in [x1, x2]]
+        self._swap_points += nodes
+        self._ctrl_wire_points.append([[depth, x1], [depth, x2]])
+        if iswap:
+            self._iswap_points += nodes
+
+    def _proc_barrier(self, depth, pos: list):
+        x0 = depth - self._barrier_width
+        x1 = depth + self._barrier_width
+
+        for p in pos:
+            y = self.used_qbit_y[p]
+            y0 = (y - 1 / 2)
+            y1 = (y + 1 / 2)
+            nodes = [[x0, y0], [x0, y1], [x1, y1], [x1, y0], [x0, y0]]
+            self._barrier_points.append(nodes)
+
+    def _proc_measure(self, depth, pos: int):
+        fc = GOLDEN
+        y = self.used_qbit_y[pos]
+        x = depth
+        self._gate_bbox(x, y, fc)
+        self._measure_label(x, y)
+
+        # TODO: decide whether to draw double wire for measurement
+        # y = pos + 0.02
+        # x0 = depth
+        # x1 = self.depth - 1 / 2
+        # self._h_wire_points.append([[x0, y], [x1, y]])
+    # endregion
+    #########################################################################
+
+    #########################################################################
+    # # # # # # # # # # # # # # rendering functions # # # # # # # # # # # # #
+    #########################################################################
+    def _render_h_wires(self):
+        h_lines = LineCollection(self._h_wire_points,
+                                 zorder=0,
+                                 colors=self._wire_color,
+                                 alpha=0.8,
+                                 linewidths=2,
+                                 )
+        plt.gca().add_collection(h_lines)
+
+    def _render_ctrl_wires(self):
+        v_lines = LineCollection(self._ctrl_wire_points,
+                                 zorder=0,
+                                 colors=self._light_blue,
+                                 alpha=0.8,
+                                 linewidths=4,
+                                 )
+        plt.gca().add_collection(v_lines)
+
+    def _render_closed_patch(self):
+        collection = PatchCollection(self._closed_patches,
+                                     match_original=True,
+                                     zorder=3,
+                                     ec=self._ec,
+                                     linewidths=0.5,
+                                     )
+        plt.gca().add_collection(collection)
+
+    def _render_ctrl_nodes(self):
+        circle_collection = []
+        r = self._a / 4
+        for x, y, ctrl in self._ctrl_points:
+            fc = '#3B82F6' if ctrl else 'white'
+            circle = Circle((x, y), radius=r, fc=fc)
+            circle_collection.append(circle)
+        circles = PatchCollection(circle_collection,
+                                  match_original=True,
+                                  zorder=5,
+                                  ec=self._ec,
+                                  linewidths=2,
+                                  )
+        plt.gca().add_collection(circles)
+
+    def _render_not_nodes(self):
+        points = []
+        rp = self._a * 0.3
+        r = self._a * 0.5
+
+        for x, y in self._not_points:
+            points.append([[x, y - rp], [x, y + rp]])
+            points.append([[x - rp, y], [x + rp, y]])
+            circle = Circle((x, y), radius=r, lw=1,
+                            fc='#3B82F6')
+            self._closed_patches.append(circle)
+
+        collection = LineCollection(points,
+                                    zorder=5,
+                                    colors='white',
+                                    linewidths=2,
+                                    capstyle='round',
+                                    )
+        plt.gca().add_collection(collection)
+
+    def _render_swap_nodes(self):
+        points = []
+        r = self._a / (4 ** (1 / 2))
+        for x, y in self._swap_points:
+            points.append([[x - r, y - r], [x + r, y + r]])
+            points.append([[x + r, y - r], [x - r, y + r]])
+        collection = LineCollection(points,
+                                    zorder=5,
+                                    colors='#3B82F6',
+                                    linewidths=4,
+                                    capstyle='round',
+                                    )
+        plt.gca().add_collection(collection)
+
+        # iswap-cirlces
+        i_circles = []
+        for x, y in self._iswap_points:
+            circle = Circle((x, y), radius=2 ** (1 / 2) * r, lw=3,
+                            ec='#3B82F6', fill=False)
+            i_circles.append(circle)
+        collection = PatchCollection(i_circles,
+                                     match_original=True,
+                                     zorder=5,
+                                     )
+        plt.gca().add_collection(collection)
+
+    def _render_measure(self):
+        stroke = pe.withStroke(linewidth=4, foreground='white')
+        arcs = PatchCollection(self._mea_arc_patches,
+                               match_original=True,
+                               capstyle='round',
+                               zorder=4)
+        arcs.set_path_effects([stroke])
+
+        plt.gca().add_collection(arcs)
+        pointers = PatchCollection(self._mea_point_patches,  # note the order
+                                   match_original=True,
+                                   zorder=5,
+                                   facecolors=DEEPCOLOR,
+                                   linewidths=2,
+                                   )
+        plt.gca().add_collection(pointers)
+
+    def _render_barrier(self):
+        barrier = PolyCollection(self._barrier_points,
+                                 closed=True,
+                                 fc='lightgray',
+                                 hatch='///',
+                                 zorder=4)
+        plt.gca().add_collection(barrier)
+
+    def _render_txt(self):
+        for txt in self._text_list:
+            plt.gca().add_artist(txt)
+
+    def _render_white_path(self):
+        path_collection = PathCollection([Path(points) for points in self._white_path_points],
+                                         facecolor='none',
+                                         edgecolor='white',
+                                         zorder=4,
+                                         linewidth=2)
+        plt.gca().add_collection(path_collection)
+
+    def _render_circuit(self):
+        self._render_h_wires()
+        self._render_ctrl_wires()
+        self._render_ctrl_nodes()
+        self._render_not_nodes()
+
+        self._render_swap_nodes()
+        self._render_measure()
+        self._render_barrier()
+        self._render_closed_patch()
+        self._render_white_path()
+        self._render_txt()
+